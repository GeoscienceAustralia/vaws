# config file with dmg_distribute flag by component
[main]
parallel: False
<<<<<<< HEAD
no_simulations: 10
# house_name: Group 4 House BCW changed to match house name in test_scenario1
house_name: Test1
=======
no_simulations: 1000
house_name: Group 4 House
>>>>>>> a9f259ea
wind_speed_min: 20.0
wind_speed_max: 120.0
wind_speed_steps: 40
terrain_cat: 2
regional_shielding_factor: 1.0
# default: Random
wind_fixed_dir: NW
# wind_fixed_dir: RANDOM
# default: Capital_city
path_datafile: ../data/houses/test_scenario1
path_wind_profiles: ../data/gust_envelope_profiles


[options]
construction_levels: True
debris: False
dmg_distribute_sheeting: True
dmg_distribute_batten: True
dmg_distribute_rafter: False
dmg_distribute_wallcladding: False
dmg_distribute_wallracking: False
dmg_distribute_wallcollapse: False
water_ingress: False
plot_fragility: True
plot_vul: True
plot_connection_damage: False
vul_fit_log: True
debris_staggered_sources: False
diff_shielding: False
random_seed: True

# connection type group
conn_type_group_sheeting: True
conn_type_group_batten: True
conn_type_group_rafter: False
# changed from True
conn_type_group_piersgroup: False
conn_type_group_wallcollapse: False
conn_type_group_debris: False
conn_type_group_wallcladding: False
conn_type_group_wallracking: False

[heatmap]
# red_V, blue_V for heatmap
red_V:54.000000
blue_V:95.000000

[fragility_thresholds]
# mandatory
states: slight, medium, severe, complete
thresholds: 0.02, 0.1, 0.35, 0.9

[debris]
# only required if flags.debris is TRUE
region_name: Capital_city
source_items: 250
building_spacing: 20.000000
debris_radius: 100.000000
debris_angle: 45.000000
debris_extension: 20.000000
flight_time_mean: 2.000000
flight_time_stddev: 0.800000

[construction_levels]
# only required if flags.construction_levels is TRUE
levels: low, medium, high
probabilities: 0.33, 0.34, 0.33
mean_factors: 0.9, 1.0, 1.1
cov_factors: 0.58, 0.58, 0.58
<|MERGE_RESOLUTION|>--- conflicted
+++ resolved
@@ -1,14 +1,8 @@
 # config file with dmg_distribute flag by component
 [main]
 parallel: False
-<<<<<<< HEAD
 no_simulations: 10
-# house_name: Group 4 House BCW changed to match house name in test_scenario1
 house_name: Test1
-=======
-no_simulations: 1000
-house_name: Group 4 House
->>>>>>> a9f259ea
 wind_speed_min: 20.0
 wind_speed_max: 120.0
 wind_speed_steps: 40
