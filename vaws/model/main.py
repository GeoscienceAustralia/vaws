--- conflicted
+++ resolved
@@ -334,14 +334,8 @@
         path_cfg = os.path.dirname(os.path.realpath(options.config_file))
         set_logger(path_cfg, options.verbose)
 
-<<<<<<< HEAD
-        conf = Config(cfg_file=options.config_file)
-        elapsed, _ = simulate_wind_damage_to_houses(conf)
-        print('Simulation completed: {}'.format(elapsed))
-=======
         conf = Config(file_cfg=options.config_file)
         _ = simulate_wind_damage_to_houses(conf)
->>>>>>> 5f8b8998
     else:
         parser.print_help()
 
