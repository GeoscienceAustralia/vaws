# adjust python path so we may import things from peer packages
import sys
import os
import time
import copy
import parmap
# import itertools
import pandas as pd
import numpy as np
from optparse import OptionParser

import terrain
import house
import connection
import zone
import scenario
import curve
import curve_log
import dbimport
import logger
import database
import debris
import wateringress
import engine
from house import zoneByLocationMap, connByZoneTypeMap, ctgMap, \
    connByTypeGroupMap, inflZonesByConn, connByTypeMap, connByIDMap, zoneByIDMap
from version import VERSION_DESC


class CurvePlot(object):
    def __init__(self, coeff, method, xmin, xmax, label='_nolegend_', col='b'):
        self.coeff = coeff
        self.method = method
        self.x_arr = np.linspace(xmin, xmax, 500)
        self.label = label
        self.col = col

    def plot_vuln(self, faint=False):
        alpha = 0.3 if faint else 1.0
        col = 'r' if faint else 'b'
        if self.method == 'lognormal':
            obs = curve_log.generate_observations(self.coeff, self.x_arr)
            output.plot_fitted_curve(self.x_arr, obs, self.label, alpha, col)
        else:
            obs = curve.generate_observations(self.coeff, self.x_arr)
            output.plot_fitted_curve(self.x_arr, obs, self.label, alpha, col)

    def plot_frag(self, faint=False):
        alpha = 0.3 if faint else 1.0
        obs = curve_log.generate_observations(self.coeff, self.x_arr)
        output.plot_fragility_curve(self.x_arr, obs, self.label, alpha,
                                    self.col)


def simulate_wind_damage_to_house(cfg, options):

    # setup file based reporting (files must exist and be runnable)
    if not os.path.exists(options.output_folder):
        os.makedirs(options.output_folder)

    # cfg.file_cpis = os.path.join(options.output_folder, 'house_cpi.csv')
    cfg.file_debris = os.path.join(options.output_folder, 'wind_debris.csv')
    # cfg.file_damage = os.path.join(options.output_folder,'house_damage.csv')
    # cfg.file_dmg = os.path.join(options.output_folder,
    #                            'houses_damaged_at_v.csv')
    # cfg.file_frag = os.path.join(options.output_folder,'fragilities.csv')
    cfg.file_water = os.path.join(options.output_folder, 'wateringress.csv')

<<<<<<< HEAD
=======
    cfg.file_dmg_idx = os.path.join(options.output_folder,
                                    'house_dmg_idx.csv')

    cfg.cols = [chr(x) for x in range(ord('A'), ord('A') +
                                      cfg.house.roof_columns)]
    cfg.rows = range(1, cfg.house.roof_rows + 1)

    # # need to move to HouseDamage class
    # cfg.result_buckets = dict()
    # for item in ['mean', 'pressurized_count']:
    #     cfg.result_buckets[item] = pd.Series(
    #         0.0, index=range(cfg.wind_speed_num_steps))
    #
    # cfg.result_buckets['fragility'] = pd.DataFrame(
    #     0.0, index=range(cfg.wind_speed_num_steps),
    #     columns=cfg.fragility_thresholds.index)
    #
    # for item in ['dmg_index', 'debris', 'water_ingress', 'debris_nv',
    #              'debris_num', 'pressurized']:
    #     cfg.result_buckets[item] = pd.DataFrame(
    #         0.0, index=range(cfg.wind_speed_num_steps),
    #         columns=range(cfg.no_sims))

>>>>>>> 29f5e8e4
    # optionally seed random numbers
    if cfg.flags['random_seed']:
        np.random.seed(42)
        zone.seed_scipy(42)
        engine.seed(42)

    # simulator main_loop
    tic = time.time()

<<<<<<< HEAD
    #parmap.map(run_simulation_per_house, lines)
    list_house_damage = [HouseDamage(cfg) for id_sim in range(cfg.no_sims)]

    # collection = dict()
    # for id_sim in range(cfg.no_sims):
    #     collection[id_sim] = HouseDamage(cfg)
    #     run_simulation_per_house(collection[id_sim], cfg)

    list_results = parmap.map(run_simulation_per_house, list_house_damage, cfg,
                               chunksize=4)
=======
    list_results = []
    for id_sim in range(cfg.no_sims):
        house_ = HouseDamage(cfg)
        list_results.append(run_simulation_per_house(house_, cfg))
>>>>>>> 29f5e8e4

    print('{}'.format(time.time()-tic))

    # post processing of results (aggregations)
    # write debris output file
    mean_debris = pd.concat([x.result_buckets['debris']
                             for x in list_results],
                            axis=1).mean(axis=1) * 100.0

    perc = pd.concat([x.result_buckets['pressurized']
                      for x in list_results], axis=1).sum(axis=1)\
           / float(cfg.no_sims) * 100.0

    pd.concat([pd.Series(cfg.speeds), perc, mean_debris], axis=1).to_csv(
        cfg.file_debris, index=False, header=False, float_format='%.3f')

    # calculate and store DI mean
    df_dmg_idx = pd.concat([x.result_buckets['dmg_index']
                               for x in list_results],
                               axis=1)
    mean_dmg_idx = df_dmg_idx.mean(axis=1)

    df_dmg_idx['speed'] = cfg.speeds
    df_dmg_idx['mean'] = mean_dmg_idx
    df_dmg_idx.to_csv(cfg.file_dmg_idx, index=False)

    # calculate damage probability
    counted = dict()
    for state, value in cfg.fragility_thresholds.iterrows():
        counted[state] = (df_dmg_idx > value['threshold']).sum(axis=1)\
                         / float(cfg.no_sims)
    counted = pd.DataFrame.from_dict(counted)

    # cleanup: close output files
    # cfg.file_cpis.close()
    cfg.file_debris.close()
    # cfg.file_damage.close()
    # cfg.file_dmg.close()
    cfg.file_water.close()


    '''


    # produce damage map report
    cfg.file_dmg.write('Number of Damaged Houses\n')
    cfg.file_dmg.write('Num Houses,%d\n' % cfg.no_sims)
    # cfg.file_dmg.write('Wind Direction,%s\n' % )
    cfg.file_dmg.write('Wind Speed(m/s)')

    # setup headers and counts
    str_ = [conn_type.connection_type for conn_type in
            cfg.house.conn_types]
    cfg.file_dmg.write(','.join(str_))
    cfg.file_dmg.write('\n')

    # we need to count houses damaged by type for each v
    counts = {}
    for wind_speed in self.cfg.speeds:
        self.cfg.file_dmg.write(str(wind_speed))

        # initialise damage counts for each conn_type to zero
        for conn_type in self.cfg.house.conn_types:
            counts[conn_type.connection_type] = 0

        # for all houses, increment type counts
        # if wind_speed exceeds minimum observed damages.
        for hr in house_results:
            dmg_map = hr[1]
            for conn_type in self.cfg.house.conn_types:
                dmg_min = dmg_map[conn_type.connection_type]
                if wind_speed >= dmg_min:
                    counts[conn_type.connection_type] += 1

        # write accumulated counts for this wind speed
        str_ = [str(counts[conn_type.connection_type]) for conn_type
                in self.cfg.house.conn_types]
        self.cfg.file_dmg.write(','.join(str_))
        self.cfg.file_dmg.write('\n')

    # cleanup: close output files
    cfg.file_cpis.close()
    cfg.file_debris.close()
    cfg.file_damage.close()
    cfg.file_dmg.close()
    cfg.file_water.close()
    #self.debrisManager = None

    self.fit_fragility_curves()
    self.cfg.file_frag.close()
    runTime = time.time() - tic
    '''
    return


def run_simulation_per_house(house_damage, cfg):

    # sample new house and wind direction (if random)
    if cfg.wind_dir_index == 8:
        house_damage.wind_orientation = cfg.get_wind_dir_index()
    else:
        house_damage.wind_orientation = cfg.wind_dir_index

    if house_damage.debris_manager:
        house_damage.debris_manager.set_wind_direction_index(
            house_damage.wind_orientation)

    house_damage.sample_house_and_wind_params()

    # prime damage map where we track min() V that damage occurs
    # across types for this house (reporting)
    house_damage.dmg_map = {}
    for conn_type in house_damage.house.conn_types:
        house_damage.dmg_map[conn_type.connection_type] = 99999

    # iteration over wind speed list
    for id_speed, wind_speed in enumerate(cfg.speeds):

        # simulate sampled house
        house_damage.clear_loop_results()
        house_damage.run_simulation(wind_speed)

        # collect results
        house_damage.result_buckets['water_ingress'][id_speed] = \
            house_damage.water_ingress_cost

        house_damage.result_buckets['dmg_index'][id_speed] = house_damage.di

        if cfg.flags['debris']:
            house_damage.result_buckets['debris'][id_speed] = \
                house_damage.debris_manager.result_dmgperc
            house_damage.result_buckets['debris_nv'][id_speed] = \
                house_damage.debris_manager.result_nv
            house_damage.result_buckets['debris_num'][id_speed] = \
                house_damage.debris_manager.result_num_items

        # for all houses, count the number that were pressurized at
        # this wind_speed
        if house_damage.cpi != 0:
            house_damage.result_buckets['pressurized'][id_speed] = True

        # # interact with GUI listener
        # if self.diCallback:
        #     currentLoop += 1
        #     percLoops = (float(currentLoop) / float(totalLoops)) * 100.0
        #     keep_looping = self.diCallback(wind_speed, self.di, percLoops)
        #     if not keep_looping:
        #         break

    # collect results to be used by the GUI client
    for z in house_damage.house.zones:
        house_damage.zone_results[z.zone_name] = [z.zone_name,
                                          z.sampled_cpe,
                                          z.sampled_cpe_struct,
                                          z.sampled_cpe_eaves]

    for c in house_damage.house.connections:
        house_damage.conn_results.append([c.ctype.connection_type,
                                  c.location_zone.zone_name,
                                  c.result_failure_v_raw,
                                  c.result_strength,
                                  c.result_deadload,
                                  c.result_damaged_report,
                                  c.ctype.group.group_name,
                                  c.id])
    return house_damage


class HouseDamage(object):
    """
    WindDamageSimulator: Stores sampled state (PDF) for house and wind for
    current simulation loop

    # results (for v) stored in dictionary bucket keyed with wind_speed
    # each entry has list form: (FLD_MEAN, [FLD_DIARRAY], [FLD_FRAGILITIES],
    # FLD_PRESSURIZED_COUNT, [FLD_DEBRIS_AT])
    # subarrays are indexed by house(iteration)

    """

    # id_sim_gen = itertools.count()

    def __init__(self, cfg, diCallback=None, mplDict=None):
        # self.cfg = cfg

        self.flags = copy.deepcopy(cfg.flags)
        # self.id_sim = next(self.id_sim_gen)

        self.regional_shielding_factor = cfg.regional_shielding_factor
        self.building_spacing = cfg.building_spacing
        self.wind_profile = cfg.wind_profile
        self.terrain_category = cfg.terrain_category
        self.construction_levels = cfg.construction_levels


        self.region = debris.qryDebrisRegionByName(cfg.region_name)
        self.house = house.queryHouseWithName(cfg.house_name)

        for ctg in self.house.conn_type_groups:
            if ctg.distribution_order >= 0:
                ctg_name = 'ctg_{}'.format(ctg.group_name)
                ctg.enabled = cfg.flags.get(ctg_name, True)
            else:
                ctg.enabled = False

        # print('{}:{}'.format(self.region, cfg.region_name))

        self.debris_manager = None
        if cfg.flags['debris']:
            self.debris_manager = debris.DebrisManager(
                self.house,
                self.region,
                cfg.wind_speed_min,
                cfg.wind_speed_max,
                cfg.wind_speed_num_steps,
                cfg.flags['debris_staggered_sources'],
                cfg.debris_radius,
                cfg.debris_angle,
                cfg.debris_extension,
                cfg.building_spacing,
                cfg.source_items,
                cfg.flight_time_mean,
                cfg.flight_time_stddev)

        self.house.clear_sim_results()
        self.calculate_connection_group_areas()


        self.A_final = None
        self.diCallback = diCallback
        self.wind_orientation = 0
        self.mzcat = 0
        self.di = 0
        self.mplDict = mplDict
        self.prevCurvePlot = None

        # Undefined and later added
        self.result_wall_collapse = None

        # self.cols = None
        # self.rows = None

        self.cols = [chr(x) for x in range(ord('A'), ord('A') +
                                          self.house.roof_columns)]
        self.rows = range(1, self.house.roof_rows + 1)

        self.qz = 0.0
        self.Ms = 1.0
        self.di = 0.0
        self.fragilities = []
        self.profile = None
        self.mzcat = None
        self.cpiAt = None
        self.cpi = None
        self.internally_pressurized = None
        self.construction_level = None
        self.cpiAt = None
        self.prev_di = None
        self.water_ingress_cost = None
        self.speeds = None
        self.dmg_map = None
        self.frag_levels = None
        self.wind_speeds = None
        self.di_means = None
        self.ss = None
        self.zone_results = dict()
        self.conn_results = []

        self.result_buckets = dict()
        for item in ['dmg_index', 'debris', 'water_ingress', 'debris_nv',
                     'debris_num', 'pressurized']:
            self.result_buckets[item] = pd.Series(
                0.0, index=range(cfg.wind_speed_num_steps))

<<<<<<< HEAD
=======
        # self.set_scenario()

        # global output
        # if mplDict is not None:
        #     output = __import__('gui.output').output
        #     output.hookupWidget(mplDict)
        #     self.mplDict = mplDict
        # else:
        #     output = __import__('core.output').output

        # terrain.populate_wind_profile_by_terrain()
        # self.clear_loop_results()

    # @staticmethod
    # def set_fragility_thresholds(thresholds):
    #     # thresholds is a dict in form {'slight': 0.0}
    #
    #     df_frag = pd.DataFrame.from_dict(thresholds, orient='index')
    #     df_frag.columns = ['threshold']
    #     df_frag['color'] = ['b', 'g', 'y', 'r']
    #     df_frag['object'] = [None, None, None, None]
    #     return df_frag

    # def set_scenario(self):

        # self.cfg.house.clear_sim_results()

    # def simulator_mainloop(self):

        # tic = time.time()

        # for wind_speed in self.speeds:
        #     self.result_buckets[wind_speed] = [0., [], [], 0, [], [], [], []]

        # setup connections and groups
        # self.cfg.house.clear_sim_results()
        # self.calculate_connection_group_areas()

        # optionally create the debris manager and
        # make sure a wind orientation is set

        # bDebris = self.cfg.flags['debris']
        # if self.cfg.flags['debris']:
        #     self.debrisManager = debris.DebrisManager(
        #         self.cfg.house,
        #         self.cfg.region,
        #         self.cfg.wind_speed_min,
        #         self.cfg.wind_speed_max,
        #         self.cfg.wind_speed_num_steps,
        #         self.cfg.flags['debris_staggered_sources'],
        #         self.cfg.debris_radius,
        #         self.cfg.debris_angle,
        #         self.cfg.debris_extension,
        #         self.cfg.building_spacing,
        #         self.cfg.source_items,
        #         self.cfg.flight_time_mean,
        #         self.cfg.flight_time_stddev)
        # self.wind_orientation = set_wind_direction(self.cfg)

        # # gui bookkeeping
        # if self.diCallback:
        #     totalLoops = self.cfg.no_sims * len(self.cfg.speeds)
        #     currentLoop = 1

        # SIMULATE HOUSES
        # house_results = []
        # keep_looping = True

        # iteration over samples

>>>>>>> 29f5e8e4
    def run_simulation(self, wind_speed):

        self.check_pressurized_failure(wind_speed)

        self.calculate_qz(wind_speed)

        zone.calc_zone_pressures(self.house.zones,
                                 self.wind_orientation,
                                 self.cpi,
                                 self.qz,
                                 self.Ms,
                                 self.building_spacing,
                                 self.flags['diff_shielding'])

        # self.cfg.file_damage.write('%d,%.3f,%s' % (self.id_sim + 1,
        #                                        wind_speed,
        #                                       scenario.Scenario.dirs[self.wind_orientation]))
        for ctg in self.house.conn_type_groups:
            connection.calc_connection_loads(wind_speed,
                                             ctg,
                                             self.dmg_map,
                                             inflZonesByConn,
                                             connByTypeMap)
        if self.flags['dmg_distribute']:
            for ctg in self.house.conn_type_groups:
                self.redistribute_damage(ctg)
        # self.cfg.file_damage.write('\n')

        self.check_house_collapse(wind_speed)
        self.calculate_damage_ratio(wind_speed)


    def calculate_connection_group_areas(self):
        for ctg in self.house.conn_type_groups:
            ctg.result_area = 0.0
        for c in self.house.connections:
            c.ctype.group.result_area += c.ctype.costing_area

    def clear_loop_results(self):
        self.qz = 0.0
        self.Ms = 1.0
        self.di = 0.0
        self.fragilities = []

    # def set_wind_direction(self):
    #     self.wind_orientation = self.cfg.get_wind_dir_index()
    #     if self.cfg.debris_manager:
    #         self.cfg.debris_manager.set_wind_direction_index(self.wind_orientation)

    def set_wind_profile(self):
        self.profile = np.random.random_integers(1, 10)
        self.mzcat = terrain.calculateMZCAT(self.wind_profile,
                                            self.terrain_category,
                                            self.profile,
                                            self.house.height)

    def calculate_qz(self, wind_speed):
        if self.regional_shielding_factor <= 0.85:
            thresholds = np.array([63, 63+15])
            ms_dic = {0: 1.0, 1: 0.85, 2: 0.95}
            idx = sum(thresholds <= np.random.random_integers(0, 100))
            self.Ms = ms_dic[idx]
            Vmod = (wind_speed * self.Ms) / self.regional_shielding_factor
            self.qz = 0.6 * 1.0e-3 * (Vmod * self.mzcat)**2
        else:
            self.qz = 0.6 * 1.0e-3 * (wind_speed * self.mzcat)**2

    def check_pressurized_failure(self, v):
        if self.flags['debris']:
            self.debris_manager.run(v)
            if self.cpi == 0 and self.debris_manager.get_breached():
                self.cpi = 0.7
                self.cpiAt = v
                # self.cfg.file_cpis.write('%d,%.3f\n' % (self.id_sim + 1, v))

    def sample_construction_level(self):
        rv = np.random.uniform(0, 1)
        cumprob = 0.0
        for key, value in self.construction_levels.iteritems():
            cumprob += value['probability']
            if rv <= cumprob:
                break
        return key, value['mean_factor'], value['cov_factor']

    def sample_house_and_wind_params(self):
        self.cpi = 0
        self.cpiAt = 0
        self.internally_pressurized = False
        self.set_wind_profile()
        self.house.reset_results()
        self.prev_di = 0

        self.construction_level = 'na'
        mean_factor = 1.0
        cov_factor = 1.0
        if self.flags['construction_levels']:
            self.construction_level, mean_factor, cov_factor = \
                self.sample_construction_level()

        # print('{}'.format(self.construction_level))
        connection.assign_connection_strengths(self.house.connections,
                                               mean_factor,
                                               cov_factor)

        connection.assign_connection_deadloads(self.house.connections)

        zone.sample_zone_pressures(self.house.zones,
                                   self.wind_orientation,
                                   self.house.cpe_V,
                                   self.house.cpe_k,
                                   self.house.cpe_struct_V)
        # we don't want to collapse multiple times (no need)
        self.result_wall_collapse = False

    def check_house_collapse(self, wind_speed):
        if not self.result_wall_collapse:
            for ctg in self.house.conn_type_groups:
                if ctg.trigger_collapse_at > 0:
                    perc_damaged = 0
                    for ct in ctg.conn_types:
                        perc_damaged += ct.perc_damaged()
                    if perc_damaged >= ctg.trigger_collapse_at:
                        for c in self.house.connections:
                            c.damage(wind_speed, 99.9, inflZonesByConn[c])
                        for z in self.house.zones:
                            z.result_effective_area = 0
                        self.result_wall_collapse = True


    def calculate_damage_ratio(self, wind_speed):

        # calculate damage percentages        
        for ctg in self.house.conn_type_groups:
            ctg.result_percent_damaged = 0.0
            if ctg.group_name == 'debris':
                if not self.debris_manager:
                    ctg.result_percent_damaged = 0
                else:
                    ctg.result_percent_damaged = \
                        self.debris_manager.result_dmgperc
            else:
                for ct in ctg.conn_types:
                    for c in ct.connections_of_type:
                        if c.result_damaged:
                            ctg.result_percent_damaged += \
                                c.ctype.costing_area / float(ctg.result_area)

        # calculate repair cost
        repair_cost = 0
        for ctg in self.house.conn_type_groups:
            ctg_perc = ctg.result_percent_damaged
            if ctg_perc > 0:
                fact_arr = [0]
                for factor in self.house.factorings:
                    if factor.parent_id == ctg.id:
                        factor_perc = factor.factor.result_percent_damaged
                        if factor_perc:
                            fact_arr.append(factor_perc)
                max_factor_perc = max(fact_arr)
                if ctg_perc > max_factor_perc:
                    ctg_perc = ctg_perc - max_factor_perc
                    repair_cost += ctg.costing.calculate_damage(ctg_perc)

        # calculate initial envelope repair cost before water ingress is added
        self.di = repair_cost / self.house.replace_cost
        if self.di > 1.0:
            self.di = 1.0
        else:
            self.water_ingress_cost = 0
            if self.flags['water_ingress']:
                self.water_ingress_cost = \
                    wateringress.get_costing_for_envelope_damage_at_v(
                        self.di,
                        wind_speed,
                        self.house.water_groups)
                repair_cost += self.water_ingress_cost

        # combined internal + envelope damage costing can now be calculated
        self.di = repair_cost / self.house.replace_cost
        if self.di > 1.0:
            self.di = 1.0
        self.prev_di = self.di

    def redistribute_damage(self, ctg):
        # setup for distribution
        if ctg.distribution_order <= 0:
            return
        distByCol = ctg.distribution_direction == 'col'
        primaryDir = self.cols
        secondaryDir = self.rows
        if not distByCol:
            primaryDir = self.rows
            secondaryDir = self.cols

        # walk the zone grid for current group
        # (only one conn of each group per zone)
        for i in primaryDir:
            for j in secondaryDir:
                # determine zoneLocation and then zone
                zoneLoc = i if distByCol else j
                zoneLoc += str(j) if distByCol else str(i)

                # not all grid locations have a zone
                if zoneLoc not in house.zoneByLocationMap:
                    continue

                # not all zones have area or connections remaining
                z = zoneByLocationMap[zoneLoc]
                if z.result_effective_area == 0.0 or len(z.located_conns) == 0:
                    continue

                # not all zones have connections of all types
                if ctg.group_name not in connByZoneTypeMap[z.zone_name]:
                    continue

                # grab appropriate connection from zone
                c = connByZoneTypeMap[z.zone_name][ctg.group_name]

                # if that connection is (newly) damaged then redistribute
                # load/infl/area
                if c.result_damaged and not c.result_damage_distributed:
                    # print 'Connection: %s newly damaged' % c

                    if ctg.patch_distribution == 1:
                        patchList = \
                            database.db.qryConnectionPatchesFromDamagedConn(c.id)

                        for patch in patchList:
                            patch_zone = zoneByIDMap[patch[1]]
                            patch_conn = connByIDMap[patch[0]]
                            curr_infl = inflZonesByConn[patch_conn].get(
                                patch_zone, None)
                            if curr_infl is None:
                                # print 'discarding patch as no existing patch present: %s-->%s = %f' % (patch_conn, patch_zone, patch[2])
                                continue
                            # print 'patching: %s-->%s = %f' % (patch_conn, patch_zone, patch[2])
                            inflZonesByConn[patch_conn][patch_zone] = patch[2]
                    else:
                        gridCol, gridRow = zone.getGridFromZoneLoc(z.zone_name)
                        if c.edge != 3:
                            if distByCol:
                                if c.edge == 0:
                                    k = 0.5
                                    if not self.redistribute_to_nearest_zone(z, range(gridRow+1, self.house.roof_rows), k, ctg, gridCol, gridRow, distByCol):
                                        k = 1.0
                                    if not self.redistribute_to_nearest_zone(z, reversed(range(0, gridRow)), k, ctg, gridCol, gridRow, distByCol):
                                        self.redistribute_to_nearest_zone(z, range(gridRow+1, self.house.roof_rows), k, ctg, gridCol, gridRow, distByCol)
                                elif c.edge == 2:
                                    k = 1.0
                                    self.redistribute_to_nearest_zone(z, range(gridRow+1, self.house.roof_rows), k, ctg, gridCol, gridRow, distByCol)
                                elif c.edge == 1:
                                    k = 1.0
                                    self.redistribute_to_nearest_zone(z, reversed(range(0, gridRow)), k, ctg, gridCol, gridRow, distByCol)
                            else:
                                if c.edge == 0:
                                    k = 0.5
                                    if not self.redistribute_to_nearest_zone(z, range(gridCol+1, self.house.roof_columns), k, ctg, gridCol, gridRow, distByCol):
                                        k = 1.0
                                    if not self.redistribute_to_nearest_zone(z, reversed(range(0, gridCol)), k, ctg, gridCol, gridRow, distByCol):
                                        self.redistribute_to_nearest_zone(z, range(gridCol+1, self.house.roof_columns), k, ctg, gridCol, gridRow, distByCol)
                                elif c.edge == 2:
                                    k = 1.0
                                    self.redistribute_to_nearest_zone(z, range(gridCol+1, self.house.roof_columns), k, ctg, gridCol, gridRow, distByCol)
                                elif c.edge == 1:
                                    k = 1.0
                                    self.redistribute_to_nearest_zone(z, reversed(range(0, gridCol)), k, ctg, gridCol, gridRow, distByCol)

                    if ctg.set_zone_to_zero > 0:
                        z.result_effective_area = 0.0
                    c.result_damage_distributed = True

    @staticmethod
    def redistribute_to_nearest_zone(zoneSrc, connRange, k, ctgroup, gridCol,
                                     gridRow, distByCol):
        for line in connRange:
            r = line
            c = gridCol
            if not distByCol:
                r = gridRow
                c = line
            zoneDest = zoneByLocationMap[zone.getZoneLocFromGrid(c, r)]
            conn = connByZoneTypeMap[zoneDest.zone_name].get(ctgroup.group_name)
            if conn:
                if not conn.result_damaged and zoneDest.result_effective_area > 0:
                    zoneDest.sampled_cpe = ((zoneDest.result_effective_area * zoneDest.sampled_cpe) +
                                            (k * zoneSrc.result_effective_area * zoneSrc.sampled_cpe)) / (zoneDest.result_effective_area +
                                            (k * zoneSrc.result_effective_area))
                    zoneDest.result_effective_area = zoneDest.result_effective_area + (k * zoneSrc.result_effective_area)
                    return True
                if conn.edge > 0:
                    return False
        return False

    def get_windresults_perc_houses_breached(self):
        breaches = []
        for id_speed, wind_speed in enumerate(self.cfg.speeds):
            perc = self.cfg.result_buckets['pressurized_count'].loc[id_speed] \
                   / float(self.cfg.no_sims) * 100.0
            breaches.append(perc)
        return self.cfg.speeds, breaches

    def get_windresults_samples_perc_debris_damage(self):
        samples = {}
        for wind_speed in self.cfg.speeds:
            samples[wind_speed] = self.cfg.result_buckets[wind_speed][type(self).FLD_DEBRIS_AT]
        return self.cfg.speeds, samples

    def get_windresults_samples_nv(self):
        samples = {}
        for wind_speed in self.cfg.speeds:
            samples[wind_speed] = self.cfg.result_buckets[wind_speed][type(self).FLD_DEBRIS_NV_AT]
        return self.cfg.speeds, samples

    def get_windresults_samples_num_items(self):
        samples = {}
        for wind_speed in self.cfg.speeds:
            samples[wind_speed] = self.cfg.result_buckets[wind_speed][type(self).FLD_DEBRIS_NUM_AT]
        return self.cfg.speeds, samples

    def get_windresults_samples_perc_water_ingress(self):
        samples = {}
        for wind_speed in self.cfg.speeds:
            samples[wind_speed] = self.cfg.result_buckets[wind_speed][type(self).FLD_WI_AT]
        return self.cfg.speeds, samples

    def plot_connection_damage(self, vRed, vBlue):
        for ctg_name in ['sheeting', 'batten', 'rafter', 'piersgroup',
                         'wallracking', 'Truss']:
            if ctgMap.get(ctg_name, None) is None:
                continue
            vgrid = np.ones((self.house.roof_rows, self.house.roof_columns),
                            dtype=np.float32) * vBlue + 10.0
            for conn in connByTypeGroupMap[ctg_name]:
                gridCol, gridRow = \
                    zone.getGridFromZoneLoc(conn.location_zone.zone_name)
                if conn.result_failure_v > 0:
                    vgrid[gridRow][gridCol] = conn.result_failure_v
            output.plot_damage_show(ctg_name, vgrid, self.house.roof_columns,
                                    self.house.roof_rows, vRed, vBlue)

        if 'plot_wall_damage_show' in output.__dict__:
            wall_major_rows = 2
            wall_major_cols = self.house.roof_columns
            wall_minor_rows = 2
            wall_minor_cols = 8

            for ctg_name in ('wallcladding', 'wallcollapse'):
                if ctgMap.get(ctg_name, None) is None:
                    continue

                v_south_grid = np.ones((wall_major_rows, wall_major_cols),
                                       dtype=np.float32) * vBlue + 10.0
                v_north_grid = np.ones((wall_major_rows, wall_major_cols),
                                       dtype=np.float32) * vBlue + 10.0
                v_west_grid = np.ones((wall_minor_rows, wall_minor_cols),
                                      dtype=np.float32) * vBlue + 10.0
                v_east_grid = np.ones((wall_minor_rows, wall_minor_cols),
                                      dtype=np.float32) * vBlue + 10.0

                # construct south grid
                for gridCol in range(0, wall_major_cols):
                    for gridRow in range(0, wall_major_rows):
                        colChar = chr(ord('A')+gridCol)
                        loc = 'WS%s%d' % (colChar, gridRow+1)
                        conn = connByZoneTypeMap[loc].get(ctg_name)
                        if conn and conn.result_failure_v > 0:
                            v_south_grid[gridRow][gridCol] = \
                                conn.result_failure_v

                # construct north grid
                for gridCol in range(0, wall_major_cols):
                    for gridRow in range(0, wall_major_rows):
                        colChar = chr(ord('A')+gridCol)
                        loc = 'WN%s%d' % (colChar, gridRow+1)
                        conn = connByZoneTypeMap[loc].get(ctg_name)
                        if conn and conn.result_failure_v > 0:
                            v_north_grid[gridRow][gridCol] = \
                                conn.result_failure_v

                # construct west grid
                for gridCol in range(0, wall_minor_cols):
                    for gridRow in range(0, wall_minor_rows):
                        loc = 'WW%d%d' % (gridCol+2, gridRow+1)
                        conn = connByZoneTypeMap[loc].get(ctg_name)
                        if conn and conn.result_failure_v > 0:
                            v_west_grid[gridRow][gridCol] = \
                                conn.result_failure_v

                # construct east grid
                for gridCol in range(0, wall_minor_cols):
                    for gridRow in range(0, wall_minor_rows):
                        loc = 'WE%d%d' % (gridCol+2, gridRow+1)
                        conn = connByZoneTypeMap[loc].get(ctg_name)
                        if conn and conn.result_failure_v > 0:
                            v_east_grid[gridRow][gridCol] = \
                                conn.result_failure_v

                output.plot_wall_damage_show(
                    ctg_name,
                    v_south_grid, v_north_grid, v_west_grid, v_east_grid,
                    wall_major_cols, wall_major_rows,
                    wall_minor_cols, wall_minor_rows,
                    vRed, vBlue)


    # This needs to be done outside of the plotting function
    # as these coefficients are
    # the final output of this program in batch... they are all that matters.
    #
    def fit_fragility_curves(self):
        # unpack the fragility means into separate arrays for fit/plot.
        self.frag_levels = []
        coeff_arr = []
        for frag_ind, (state, value) in enumerate(
                self.cfg.fragility_thresholds.iterrows()):

            self.frag_levels.append(np.zeros(len(self.cfg.speeds)))

            for id_speed, wind_speed in enumerate(self.cfg.speeds):
                self.frag_levels[frag_ind][id_speed] = \
                    self.cfg.result_buckets['fragility'].loc[id_speed, state]

            try:
                coeff_arr, ss = curve_log.fit_curve(self.cfg.speeds,
                                                    self.frag_levels[frag_ind],
                                                    False)
            except Exception:
                msg = 'fit_fragility_curves failed: {}'.format(coeff_arr)
                print(msg)

            else:

                if frag_ind > 0:
                    # self.cfg.file_frag.write(',')
                    pass
                # self.cfg.file_frag.write('{:f},{:f}'.format(coeff_arr[0],
                #                                         coeff_arr[1]))
                # label = '{}({:.2f})'.format(state, value['threshold'])
                # self.cfg.fragility_thresholds.loc[state, 'object'] = \
                #     CurvePlot(coeff_arr,
                #               'lognormal',
                #               self.cfg.wind_speed_min,
                #               self.cfg.wind_speed_max,
                #               label,
                #               self.cfg.fragility_thresholds.loc[state, 'color'])
                pass

        # self.cfg.file_frag.write('\n')

    def plot_fragility(self, output_folder):
        for frag_ind, (state, value) in \
                self.cfg.fragility_thresholds.iterrows():
            output.plot_fragility_curve(self.cfg.speeds,
                                        self.frag_levels[frag_ind],
                                        '_nolegend_',
                                        0.3,
                                        self.cfg.fragility_thresholds.loc[state, 'color'])
            plot_obj = self.cfg.fragility_thresholds.loc[state, 'object']
            if plot_obj:
                plot_obj.plot_frag()

        output.plot_fragility_show(self.cfg.no_sims,
                                   self.cfg.wind_speed_min,
                                   self.cfg.wind_speed_max, output_folder)

    def fit_vuln_curve(self):
        self.wind_speeds = np.zeros(len(self.cfg.speeds))
        self.di_means = np.zeros(len(self.cfg.speeds))

        ss = 0
        for i, wind_speed in enumerate(self.cfg.speeds):
            self.wind_speeds[i] = wind_speed
            self.di_means[i] = self.cfg.result_buckets[wind_speed][type(self).FLD_MEAN]

        if self.cfg.flags['vul_fig_log']:
            self.A_final, self.ss = curve_log.fit_curve(self.wind_speeds,
                                                        self.di_means)
        else:
            self.A_final, self.ss = curve.fit_curve(self.wind_speeds,
                                                    self.di_means)

    def plot_vulnerability(self, output_folder, label="Fitted Curve"):
        # fit current observations
        self.fit_vuln_curve()

        # plot means
        if self.cfg.no_sims <= 100:
            for wind_speed in self.cfg.speeds:
                damage_indexes = self.cfg.result_buckets[wind_speed][type(self).FLD_DIARRAY]
                output.plot_wind_event_damage([wind_speed]*len(damage_indexes),
                                              damage_indexes)
        output.plot_wind_event_mean(self.wind_speeds, self.di_means)

        # plot fitted curve (with previous dimmed red)
        if self.cfg.flags['vul_fit_log']:
            fn_form = 'lognormal'
        else:
            fn_form = 'original'

        cp = CurvePlot(self.A_final,
                       fn_form,
                       self.cfg.wind_speed_min,
                       self.cfg.wind_speed_max,
                       "Fitted Curve")

        cp.plot_vuln()
        if self.prevCurvePlot:
            self.prevCurvePlot.plot_vuln(True)
        self.prevCurvePlot = cp

    def show_results(self, output_folder=None, vRed=40, vBlue=80):
        if self.mplDict:
            self.mplDict['fragility'].axes.cla()
            self.mplDict['fragility'].axes.figure.canvas.draw()
            self.mplDict['vulnerability'].axes.cla()
            self.mplDict['vulnerability'].axes.figure.canvas.draw()
        if self.cfg.flags['dmg_plot_fragility']:
            self.plot_fragility(output_folder)
        if self.cfg.flags['dmg_plot_vul']:
            self.plot_vulnerability(output_folder)
            output.plot_wind_event_show(self.cfg.no_sims,
                                        self.cfg.wind_speed_min,
                                        self.cfg.wind_speed_max,
                                        output_folder)
        self.plot_connection_damage(vRed, vBlue)

    def clear_connection_damage(self):
        v = np.ones((self.house.roof_rows, self.house.roof_columns),
                    dtype=np.float32) * self.cfg.wind_speed_max
        for ctname in ['sheeting', 'batten', 'rafter', 'piersgroup',
                       'wallracking']:
            output.plot_damage_show(ctname, v, self.house.roof_columns,
                                    self.house.roof_rows,
                                    self.cfg.wind_speed_min,
                                    self.cfg.wind_speed_max)
        for ctname in ['wallcladding', 'wallcollapse']:
            wall_major_rows = 2
            wall_major_cols = self.house.roof_columns
            wall_minor_rows = 2
            wall_minor_cols = 8
            v_major_grid = np.ones((wall_major_rows, wall_major_cols),
                                   dtype=np.float32) * self.cfg.wind_speed_max
            v_minor_grid = np.ones((wall_minor_rows, wall_minor_cols),
                                   dtype=np.float32) * self.cfg.wind_speed_max
            output.plot_wall_damage_show(
                ctname,
                v_major_grid, v_major_grid, v_minor_grid, v_minor_grid,
                wall_major_cols, wall_major_rows,
                wall_minor_cols, wall_minor_rows,
                self.cfg.wind_speed_min, self.cfg.wind_speed_max)


lastiPerc = -1


def simProgressCallback(V, di, percLoops):
    global lastiPerc
    iPerc = int(percLoops)
    if iPerc != lastiPerc:
        lastiPerc = iPerc
        sys.stdout.write('.')
    return True


# @profile
def simulate(cfg, options):
    if options.verbose:
        arg = simProgressCallback
    else:
        arg = None
    mySim = WindDamageSimulator(cfg, options, arg, None)
    # mySim.set_scenario(cfg)
    runTime, hr = mySim.simulator_mainloop(options.verbose)
    if runTime:
        if options.plot_frag:
            mySim.plot_fragility(options.output_folder)
        if options.plot_vuln:
            mySim.plot_vulnerability(options.output_folder, None)
            output.plot_wind_event_show(cfg.no_sims,
                                        cfg.wind_speed_min,
                                        cfg.wind_speed_max,
                                        options.output_folder)
    return runTime


def main():
    USAGE = ('%prog -s <scenario_file> [-m <model database file>] '
             '[-o <output_folder>]')
    parser = OptionParser(usage=USAGE, version=VERSION_DESC)
    parser.add_option("-s", "--scenario",
                      dest="scenario_filename",
                      help="read scenario description from FILE",
                      metavar="FILE")
    parser.add_option("-m", "--model",
                      dest="model_database",
                      help="Use Model Database from FILE",
                      metavar="FILE")
    parser.add_option("-o", "--output",
                      dest="output_folder",
                      help="folder name to store simulation results",
                      metavar="FOLDER")
    parser.add_option("-v", "--verbose",
                      action="store_true",
                      dest="verbose",
                      default=False,
                      help="show verbose simulator output")
    parser.add_option("-i", "--import",
                      dest="data_folder",
                      help="data folder to import into model.db",
                      metavar="FOLDER")
    parser.add_option("--plot_vuln",
                      action="store_true",
                      dest="plot_vuln",
                      default=False,
                      help="show vulnerability plot")
    parser.add_option("--plot_frag",
                      action="store_true",
                      dest="plot_frag",
                      default=False,
                      help="show fragility plot")

    (options, args) = parser.parse_args()

    path_, _ = os.path.split(sys.argv[0])

    if options.model_database is None:
        model_db = None
    else:
        model_db = os.path.abspath(os.path.join(os.getcwd(),
                                                options.model_database))
    if options.output_folder is None:
        options.output_folder = os.path.abspath(os.path.join(path_,
                                                             './outputs'))
    else:
        options.output_folder = os.path.abspath(os.path.join(
            os.getcwd(), options.output_folder))
    print 'output directory: %s' % options.output_folder

    if options.verbose:
        logger.configure(logger.LOGGING_CONSOLE)
    else:
        logger.configure(logger.LOGGING_NONE)

    if options.data_folder:
        print ('Importing database from folder: {} '
               'to: {}').format(options.data_folder, options.model_database)

        database.configure(model_db, flag_make=True)
        dbimport.import_model(options.data_folder, options.model_database)
        database.db.close()
        return

    if options.scenario_filename:
        database.configure(model_db)
        conf = scenario.loadFromCSV(options.scenario_filename)
        simulate(conf, options)
        database.db.close()
    else:
        print '\nERROR: Must provide as scenario file to run simulator...\n'
        parser.print_help()


if __name__ == '__main__':
    main()<|MERGE_RESOLUTION|>--- conflicted
+++ resolved
@@ -64,16 +64,14 @@
     # cfg.file_dmg = os.path.join(options.output_folder,
     #                            'houses_damaged_at_v.csv')
     # cfg.file_frag = os.path.join(options.output_folder,'fragilities.csv')
-    cfg.file_water = os.path.join(options.output_folder, 'wateringress.csv')
-
-<<<<<<< HEAD
-=======
+    # cfg.file_water = os.path.join(options.output_folder, 'wateringress.csv')
+
     cfg.file_dmg_idx = os.path.join(options.output_folder,
                                     'house_dmg_idx.csv')
 
-    cfg.cols = [chr(x) for x in range(ord('A'), ord('A') +
-                                      cfg.house.roof_columns)]
-    cfg.rows = range(1, cfg.house.roof_rows + 1)
+    # cfg.cols = [chr(x) for x in range(ord('A'), ord('A') +
+    #                                   cfg.house.roof_columns)]
+    # cfg.rows = range(1, cfg.house.roof_rows + 1)
 
     # # need to move to HouseDamage class
     # cfg.result_buckets = dict()
@@ -91,9 +89,9 @@
     #         0.0, index=range(cfg.wind_speed_num_steps),
     #         columns=range(cfg.no_sims))
 
->>>>>>> 29f5e8e4
     # optionally seed random numbers
     if cfg.flags['random_seed']:
+        print('random seed is set')
         np.random.seed(42)
         zone.seed_scipy(42)
         engine.seed(42)
@@ -101,23 +99,10 @@
     # simulator main_loop
     tic = time.time()
 
-<<<<<<< HEAD
-    #parmap.map(run_simulation_per_house, lines)
-    list_house_damage = [HouseDamage(cfg) for id_sim in range(cfg.no_sims)]
-
-    # collection = dict()
-    # for id_sim in range(cfg.no_sims):
-    #     collection[id_sim] = HouseDamage(cfg)
-    #     run_simulation_per_house(collection[id_sim], cfg)
-
-    list_results = parmap.map(run_simulation_per_house, list_house_damage, cfg,
-                               chunksize=4)
-=======
     list_results = []
     for id_sim in range(cfg.no_sims):
         house_ = HouseDamage(cfg)
         list_results.append(run_simulation_per_house(house_, cfg))
->>>>>>> 29f5e8e4
 
     print('{}'.format(time.time()-tic))
 
@@ -156,7 +141,7 @@
     cfg.file_debris.close()
     # cfg.file_damage.close()
     # cfg.file_dmg.close()
-    cfg.file_water.close()
+    # cfg.file_water.close()
 
 
     '''
@@ -226,6 +211,8 @@
             house_damage.wind_orientation)
 
     house_damage.sample_house_and_wind_params()
+
+    print('{}'.format(house_damage.construction_level))
 
     # prime damage map where we track min() V that damage occurs
     # across types for this house (reporting)
@@ -392,79 +379,6 @@
             self.result_buckets[item] = pd.Series(
                 0.0, index=range(cfg.wind_speed_num_steps))
 
-<<<<<<< HEAD
-=======
-        # self.set_scenario()
-
-        # global output
-        # if mplDict is not None:
-        #     output = __import__('gui.output').output
-        #     output.hookupWidget(mplDict)
-        #     self.mplDict = mplDict
-        # else:
-        #     output = __import__('core.output').output
-
-        # terrain.populate_wind_profile_by_terrain()
-        # self.clear_loop_results()
-
-    # @staticmethod
-    # def set_fragility_thresholds(thresholds):
-    #     # thresholds is a dict in form {'slight': 0.0}
-    #
-    #     df_frag = pd.DataFrame.from_dict(thresholds, orient='index')
-    #     df_frag.columns = ['threshold']
-    #     df_frag['color'] = ['b', 'g', 'y', 'r']
-    #     df_frag['object'] = [None, None, None, None]
-    #     return df_frag
-
-    # def set_scenario(self):
-
-        # self.cfg.house.clear_sim_results()
-
-    # def simulator_mainloop(self):
-
-        # tic = time.time()
-
-        # for wind_speed in self.speeds:
-        #     self.result_buckets[wind_speed] = [0., [], [], 0, [], [], [], []]
-
-        # setup connections and groups
-        # self.cfg.house.clear_sim_results()
-        # self.calculate_connection_group_areas()
-
-        # optionally create the debris manager and
-        # make sure a wind orientation is set
-
-        # bDebris = self.cfg.flags['debris']
-        # if self.cfg.flags['debris']:
-        #     self.debrisManager = debris.DebrisManager(
-        #         self.cfg.house,
-        #         self.cfg.region,
-        #         self.cfg.wind_speed_min,
-        #         self.cfg.wind_speed_max,
-        #         self.cfg.wind_speed_num_steps,
-        #         self.cfg.flags['debris_staggered_sources'],
-        #         self.cfg.debris_radius,
-        #         self.cfg.debris_angle,
-        #         self.cfg.debris_extension,
-        #         self.cfg.building_spacing,
-        #         self.cfg.source_items,
-        #         self.cfg.flight_time_mean,
-        #         self.cfg.flight_time_stddev)
-        # self.wind_orientation = set_wind_direction(self.cfg)
-
-        # # gui bookkeeping
-        # if self.diCallback:
-        #     totalLoops = self.cfg.no_sims * len(self.cfg.speeds)
-        #     currentLoop = 1
-
-        # SIMULATE HOUSES
-        # house_results = []
-        # keep_looping = True
-
-        # iteration over samples
-
->>>>>>> 29f5e8e4
     def run_simulation(self, wind_speed):
 
         self.check_pressurized_failure(wind_speed)
@@ -541,10 +455,10 @@
                 # self.cfg.file_cpis.write('%d,%.3f\n' % (self.id_sim + 1, v))
 
     def sample_construction_level(self):
-        rv = np.random.uniform(0, 1)
+        rv = np.random.random_integers(0, 100)
         cumprob = 0.0
         for key, value in self.construction_levels.iteritems():
-            cumprob += value['probability']
+            cumprob += value['probability'] * 100.0
             if rv <= cumprob:
                 break
         return key, value['mean_factor'], value['cov_factor']
