# adjust python path so we may import things from peer packages
import sys
import os
import time
import parmap
import itertools
import pandas as pd
import numpy as np
from optparse import OptionParser
from version import VERSION_DESC

import terrain
import connection
import zone
import scenario
import curve
import curve_log
import dbimport
import logger
import database
import debris
import wateringress
import engine
from house import zoneByLocationMap, connByZoneTypeMap, ctgMap, \
    connByTypeGroupMap, inflZonesByConn, connByTypeMap, connByIDMap, zoneByIDMap


class CurvePlot(object):
    def __init__(self, coeff, method, xmin, xmax, label='_nolegend_', col='b'):
        self.coeff = coeff
        self.method = method
        self.x_arr = np.linspace(xmin, xmax, 500)
        self.label = label
        self.col = col

    def plot_vuln(self, faint=False):
        alpha = 0.3 if faint else 1.0
        col = 'r' if faint else 'b'
        if self.method == 'lognormal':
            obs = curve_log.generate_observations(self.coeff, self.x_arr)
            output.plot_fitted_curve(self.x_arr, obs, self.label, alpha, col)
        else:
            obs = curve.generate_observations(self.coeff, self.x_arr)
            output.plot_fitted_curve(self.x_arr, obs, self.label, alpha, col)

    def plot_frag(self, faint=False):
        alpha = 0.3 if faint else 1.0
        obs = curve_log.generate_observations(self.coeff, self.x_arr)
        output.plot_fragility_curve(self.x_arr, obs, self.label, alpha,
                                    self.col)


def simulate_wind_damage_to_house(cfg, options):

    # setup file based reporting (files must exist and be runnable)
    if not os.path.exists(options.output_folder):
        os.makedirs(options.output_folder)

    cfg.file_cpis = os.path.join(options.output_folder, 'house_cpi.csv')
    cfg.file_debris = os.path.join(options.output_folder, 'wind_debris.csv')
    cfg.file_damage = os.path.join(options.output_folder,'house_damage.csv')
    cfg.file_dmg = os.path.join(options.output_folder,
                                'houses_damaged_at_v.csv')
    cfg.file_frag = os.path.join(options.output_folder,'fragilities.csv')
    cfg.file_water = os.path.join(options.output_folder, 'wateringress.csv')

    cfg.cols = [chr(x) for x in range(ord('A'), ord('A') +
                                      cfg.house.roof_columns)]
    cfg.rows = range(1, cfg.house.roof_rows + 1)

    # # need to move to HouseDamage class
    # cfg.result_buckets = dict()
    # for item in ['mean', 'pressurized_count']:
    #     cfg.result_buckets[item] = pd.Series(
    #         0.0, index=range(cfg.wind_speed_num_steps))
    #
    # cfg.result_buckets['fragility'] = pd.DataFrame(
    #     0.0, index=range(cfg.wind_speed_num_steps),
    #     columns=cfg.fragility_thresholds.index)
    #
    # for item in ['dmg_index', 'debris', 'water_ingress', 'debris_nv',
    #              'debris_num', 'pressurized']:
    #     cfg.result_buckets[item] = pd.DataFrame(
    #         0.0, index=range(cfg.wind_speed_num_steps),
    #         columns=range(cfg.no_sims))

    # optionally seed random numbers
    if cfg.flags['random_seed']:
        np.random.seed(42)
        zone.seed_scipy(42)
        engine.seed(42)

    # setup speeds and buckets
    cfg.speeds = np.linspace(cfg.wind_speed_min,
                             cfg.wind_speed_max,
                             cfg.wind_speed_num_steps)

    # simulator main_loop
    # should be class level
    cfg.house.clear_sim_results()
    calculate_connection_group_areas(cfg)

    # should be class level
    if cfg.flags['debris']:
        cfg.debris_manager = debris.DebrisManager(
            cfg.house,
            cfg.region,
            cfg.wind_speed_min,
            cfg.wind_speed_max,
            cfg.wind_speed_num_steps,
            cfg.flags['debris_staggered_sources'],
            cfg.debris_radius,
            cfg.debris_angle,
            cfg.debris_extension,
            cfg.building_spacing,
            cfg.source_items,
            cfg.flight_time_mean,
            cfg.flight_time_stddev)

    tic = time.time()

    #parmap.map(run_simulation_per_house, lines)
    list_house_damage = [HouseDamage(cfg) for id_sim in range(cfg.no_sims)]

    # collection = dict()
    # for id_sim in range(cfg.no_sims):
    #     collection[id_sim] = HouseDamage(cfg)
    #     run_simulation_per_house(collection[id_sim], cfg)

    list_results = parmap.map(run_simulation_per_house, list_house_damage, cfg)

    print('{}'.format(time.time()-tic))


    # post processing of results (aggregations)
    # write debris output file
    mean_debris = pd.concat([x.result_buckets['debris']
                             for x in collection.itervalues()],
                            axis=1).mean(axis=1) * 100.0

    perc = pd.concat([x.result_buckets['pressurized']
                      for x in collection.itervalues()], axis=1).sum(axis=1)\
           / float(cfg.no_sims) * 100.0

    pd.concat([pd.Series(cfg.speeds), perc, mean_debris], axis=1).to_csv(
        cfg.file_debris, index=False, header=False, float_format='%.3f')

    # calculate and store DI mean
    df_dmg_index = pd.concat([x.result_buckets['dmg_index']
                               for x in collection.itervalues()],
                               axis=1)
    mean_dmg_index = df_dmg_index.mean(axis=1)

    # calculate damage probability
    counted = dict()
    for state, value in cfg.fragility_thresholds.iterrows():
        counted[state] = (df_dmg_index > value['threshold']).sum(axis=1)\
                         / float(cfg.no_sims)
    counted = pd.DataFrame.from_dict(counted)

    # cleanup: close output files
    cfg.file_cpis.close()
    cfg.file_debris.close()
    cfg.file_damage.close()
    cfg.file_dmg.close()
    cfg.file_water.close()

    '''


    # produce damage map report
    cfg.file_dmg.write('Number of Damaged Houses\n')
    cfg.file_dmg.write('Num Houses,%d\n' % cfg.no_sims)
    # cfg.file_dmg.write('Wind Direction,%s\n' % )
    cfg.file_dmg.write('Wind Speed(m/s)')

    # setup headers and counts
    str_ = [conn_type.connection_type for conn_type in
            cfg.house.conn_types]
    cfg.file_dmg.write(','.join(str_))
    cfg.file_dmg.write('\n')

    # we need to count houses damaged by type for each v
    counts = {}
    for wind_speed in self.cfg.speeds:
        self.cfg.file_dmg.write(str(wind_speed))

        # initialise damage counts for each conn_type to zero
        for conn_type in self.cfg.house.conn_types:
            counts[conn_type.connection_type] = 0

        # for all houses, increment type counts
        # if wind_speed exceeds minimum observed damages.
        for hr in house_results:
            dmg_map = hr[1]
            for conn_type in self.cfg.house.conn_types:
                dmg_min = dmg_map[conn_type.connection_type]
                if wind_speed >= dmg_min:
                    counts[conn_type.connection_type] += 1

        # write accumulated counts for this wind speed
        str_ = [str(counts[conn_type.connection_type]) for conn_type
                in self.cfg.house.conn_types]
        self.cfg.file_dmg.write(','.join(str_))
        self.cfg.file_dmg.write('\n')

    # cleanup: close output files
    cfg.file_cpis.close()
    cfg.file_debris.close()
    cfg.file_damage.close()
    cfg.file_dmg.close()
    cfg.file_water.close()
    #self.debrisManager = None

    self.fit_fragility_curves()
    self.cfg.file_frag.close()
    runTime = time.time() - tic
    '''
    return

# # move to class level
# def set_wind_direction(cfg):
#     wind_dir_index = cfg.get_wind_dir_index()
#     if cfg.debris_manager:
#         cfg.debris_manager.set_wind_direction_index(wind_dir_index)
#     return wind_dir_index


def calculate_connection_group_areas(cfg):
    for ctg in cfg.house.conn_type_groups:
        ctg.result_area = 0.0
    for c in cfg.house.connections:
        c.ctype.group.result_area += c.ctype.costing_area


def run_simulation_per_house(house_damage, cfg):

    # sample new house and wind direction (if random)
    if cfg.wind_dir_index == 8:
        house_damage.wind_orientation = cfg.get_wind_dir_index()
    else:
        house_damage.wind_orientation = cfg.wind_dir_index

    if cfg.debris_manager:
        house_damage.cfg.debris_manager.set_wind_direction_index(
            house_damage.wind_orientation)

    house_damage.sample_house_and_wind_params()

    # prime damage map where we track min() V that damage occurs
    # across types for this house (reporting)
    house_damage.dmg_map = {}
    for conn_type in cfg.house.conn_types:
        house_damage.dmg_map[conn_type.connection_type] = 99999

    # iteration over wind speed list
    for id_speed, wind_speed in enumerate(cfg.speeds):

        # simulate sampled house
        house_damage.clear_loop_results()
        house_damage.run_simulation(wind_speed)

        # collect results
        house_damage.result_buckets['water_ingress'][id_speed] = \
            house_damage.water_ingress_cost

        house_damage.result_buckets['dmg_index'][id_speed] = house_damage

        if cfg.flags['debris']:
            house_damage.result_buckets['debris'][id_speed] = \
                house_damage.cfg.debris_manager.result_dmgperc
            house_damage.result_buckets['debris_nv'][id_speed] = \
                house_damage.cfg.debris_manager.result_nv
            house_damage.result_buckets['debris_num'][id_speed] = \
                house_damage.cfg.debris_manager.result_num_items

        # for all houses, count the number that were pressurized at
        # this wind_speed
        if house_damage.cpi != 0:
            house_damage.result_buckets['pressurized'][id_speed] = True

        # # interact with GUI listener
        # if self.diCallback:
        #     currentLoop += 1
        #     percLoops = (float(currentLoop) / float(totalLoops)) * 100.0
        #     keep_looping = self.diCallback(wind_speed, self.di, percLoops)
        #     if not keep_looping:
        #         break

    # collect results to be used by the GUI client
    for z in house_damage.cfg.house.zones:
        house_damage.zone_results[z.zone_name] = [z.zone_name,
                                          z.sampled_cpe,
                                          z.sampled_cpe_struct,
                                          z.sampled_cpe_eaves]

    for c in house_damage.cfg.house.connections:
        house_damage.conn_results.append([c.ctype.connection_type,
                                  c.location_zone.zone_name,
                                  c.result_failure_v_raw,
                                  c.result_strength,
                                  c.result_deadload,
                                  c.result_damaged_report,
                                  c.ctype.group.group_name,
                                  c.id])
    return house_damage


class HouseDamage(object):
    """
    WindDamageSimulator: Stores sampled state (PDF) for house and wind for
    current simulation loop

    # results (for v) stored in dictionary bucket keyed with wind_speed
    # each entry has list form: (FLD_MEAN, [FLD_DIARRAY], [FLD_FRAGILITIES],
    # FLD_PRESSURIZED_COUNT, [FLD_DEBRIS_AT])
    # subarrays are indexed by house(iteration)

    """

    id_sim_gen = itertools.count()

    def __init__(self, cfg, diCallback=None, mplDict=None):
        self.cfg = cfg
        self.id_sim = next(self.id_sim_gen)

        # self.debrisManager = None
        self.A_final = None
        self.diCallback = diCallback
        self.wind_orientation = 0
        self.mzcat = 0
        self.di = 0
        self.mplDict = mplDict
        self.prevCurvePlot = None

        # Undefined and later added
        self.result_wall_collapse = None

        # self.cols = None
        # self.rows = None

        self.qz = 0.0
        self.Ms = 1.0
        self.di = 0.0
        self.fragilities = []
        self.profile = None
        self.mzcat = None
        self.cpiAt = None
        self.cpi = None
        self.internally_pressurized = None
        self.construction_level = None
        self.cpiAt = None
        self.prev_di = None
        self.water_ingress_cost = None
        self.speeds = None
        self.dmg_map = None
        self.frag_levels = None
        self.wind_speeds = None
        self.di_means = None
        self.ss = None
        self.zone_results = dict()
        self.conn_results = []

        self.result_buckets = dict()
        for item in ['dmg_index', 'debris', 'water_ingress', 'debris_nv',
                     'debris_num', 'pressurized']:
            self.result_buckets[item] = pd.Series(
                0.0, index=range(cfg.wind_speed_num_steps))

        # self.set_scenario()

        # global output
        # if mplDict is not None:
        #     output = __import__('gui.output').output
        #     output.hookupWidget(mplDict)
        #     self.mplDict = mplDict
        # else:
        #     output = __import__('core.output').output

        # terrain.populate_wind_profile_by_terrain()
        # self.clear_loop_results()

    # @staticmethod
    # def set_fragility_thresholds(thresholds):
    #     # thresholds is a dict in form {'slight': 0.0}
    #
    #     df_frag = pd.DataFrame.from_dict(thresholds, orient='index')
    #     df_frag.columns = ['threshold']
    #     df_frag['color'] = ['b', 'g', 'y', 'r']
    #     df_frag['object'] = [None, None, None, None]
    #     return df_frag

    # def set_scenario(self):

        # self.cfg.house.clear_sim_results()

    # def simulator_mainloop(self):

        # tic = time.time()

        # for wind_speed in self.speeds:
        #     self.result_buckets[wind_speed] = [0., [], [], 0, [], [], [], []]

        # setup connections and groups
        # self.cfg.house.clear_sim_results()
        # self.calculate_connection_group_areas()

        # optionally create the debris manager and
        # make sure a wind orientation is set

        # bDebris = self.cfg.flags['debris']
        # if self.cfg.flags['debris']:
        #     self.debrisManager = debris.DebrisManager(
        #         self.cfg.house,
        #         self.cfg.region,
        #         self.cfg.wind_speed_min,
        #         self.cfg.wind_speed_max,
        #         self.cfg.wind_speed_num_steps,
        #         self.cfg.flags['debris_staggered_sources'],
        #         self.cfg.debris_radius,
        #         self.cfg.debris_angle,
        #         self.cfg.debris_extension,
        #         self.cfg.building_spacing,
        #         self.cfg.source_items,
        #         self.cfg.flight_time_mean,
        #         self.cfg.flight_time_stddev)
        # self.wind_orientation = set_wind_direction(self.cfg)

        # # gui bookkeeping
        # if self.diCallback:
        #     totalLoops = self.cfg.no_sims * len(self.cfg.speeds)
        #     currentLoop = 1

        # SIMULATE HOUSES
        # house_results = []
        # keep_looping = True

        # iteration over samples
<<<<<<< HEAD
        # for id_sim in range(self.cfg.no_sims):
        #     if not keep_looping:
        #         break

        # # sample new house and wind direction (if random)
        # if self.cfg.wind_dir_index == 8:
        #     self.wind_orientation = self.cfg.get_wind_dir_index()
        # else:
        #     self.wind_orientation = self.cfg.wind_dir_index
        #
        # if self.cfg.debris_manager:
        #     self.cfg.debris_manager.set_wind_direction_index(
        #         self.wind_orientation)
        #
        # self.sample_house_and_wind_params()
        #
        # # prime damage map where we track min() V that damage occurs
        # # across types for this house (reporting)
        # self.dmg_map = {}
        # for conn_type in self.cfg.house.conn_types:
        #     self.dmg_map[conn_type.connection_type] = 99999
        #
        # # iteration over wind speed list
        # for id_speed, wind_speed in enumerate(self.cfg.speeds):
        #
        #     # simulate sampled house
        #     self.clear_loop_results()
        #     self.run_simulation(wind_speed)
        #
        #     # collect results
        #     self.result_buckets['water_ingress'][id_speed] = \
        #         self.water_ingress_cost
        #
        #     self.result_buckets['dmg_index'][id_speed] = self.di
        #
        #     if self.cfg.flags['debris']:
        #         self.result_buckets['debris'][id_speed] = \
        #             self.cfg.debris_manager.result_dmgperc
        #         self.result_buckets['debris_nv'][id_speed] = \
        #             self.cfg.debris_manager.result_nv
        #         self.result_buckets['debris_num'][id_speed] = \
        #             self.cfg.debris_manager.result_num_items
        #
        #     # for all houses, count the number that were pressurized at
        #     # this wind_speed
        #     if self.cpi != 0:
        #         self.result_buckets['pressurized'][id_speed] = True
        #
        #     # # interact with GUI listener
        #     # if self.diCallback:
        #     #     currentLoop += 1
        #     #     percLoops = (float(currentLoop) / float(totalLoops)) * 100.0
        #     #     keep_looping = self.diCallback(wind_speed, self.di, percLoops)
        #     #     if not keep_looping:
        #     #         break
        #
        # # collect results to be used by the GUI client
        # for z in self.cfg.house.zones:
        #     self.zone_results[z.zone_name] = [z.zone_name,
        #                                       z.sampled_cpe,
        #                                       z.sampled_cpe_struct,
        #                                       z.sampled_cpe_eaves]
        #
        # for c in self.cfg.house.connections:
        #     self.conn_results.append([c.ctype.connection_type,
        #                               c.location_zone.zone_name,
        #                               c.result_failure_v_raw,
        #                               c.result_strength,
        #                               c.result_deadload,
        #                               c.result_damaged_report,
        #                               c.ctype.group.group_name,
        #                               c.id])

        # house_results.append([zone_results,
        #                       self.dmg_map,
        #                       self.wind_orientation,
        #                       self.cpiAt,
        #                       conn_results,
        #                       self.construction_level])

        # if keep_looping:
        #     # post processing of results (aggregations)
        #     for id_speed, wind_speed in enumerate(self.cfg.speeds):
        #
        #         # write debris output file
        #         mean_debris = self.cfg.result_buckets['debris'].loc[id_speed].mean()
        #         perc = self.cfg.result_buckets['pressurized_count'].loc[id_speed]\
        #                / float(self.cfg.no_sims) * 100.0
        #         self.cfg.file_debris.write('{:.3f},{:.3f},{:.3f}\n'.format(
        #             wind_speed, perc, mean_debris * 100.0))
        #
        #         # calculate and store DI mean
        #         self.cfg.result_buckets['mean'].loc[id_speed] = \
        #             self.cfg.result_buckets['dmg_index'].loc[id_speed].mean()
        #
        #         # calculate damage probability
        #         for state, value in self.cfg.fragility_thresholds.iterrows():
        #             self.cfg.result_buckets['fragility'].loc[id_speed, state] = \
        #                 (self.cfg.result_buckets['dmg_index'].loc[id_speed]
        #                  > value['threshold']).sum() / float(self.cfg.no_sims)
        #
        # # produce damage map report
        # self.cfg.file_dmg.write('Number of Damaged Houses\n')
        # self.cfg.file_dmg.write('Num Houses,%d\n' % self.cfg.no_sims)
        # self.cfg.file_dmg.write('Wind Direction,%s\n' % scenario.Scenario.dirs[self.wind_orientation])
        # self.cfg.file_dmg.write('Wind Speed(m/s)')
        #
        # # setup headers and counts
        # str_ = [conn_type.connection_type for conn_type in
        #         self.cfg.house.conn_types]
        # self.cfg.file_dmg.write(','.join(str_))
        # self.cfg.file_dmg.write('\n')
        #
        # # we need to count houses damaged by type for each v
        # counts = {}
        # for wind_speed in self.cfg.speeds:
        #     self.cfg.file_dmg.write(str(wind_speed))
        #
        #     # initialise damage counts for each conn_type to zero
        #     for conn_type in self.cfg.house.conn_types:
        #         counts[conn_type.connection_type] = 0
        #
        #     # for all houses, increment type counts
        #     # if wind_speed exceeds minimum observed damages.
        #     for hr in house_results:
        #         dmg_map = hr[1]
        #         for conn_type in self.cfg.house.conn_types:
        #             dmg_min = dmg_map[conn_type.connection_type]
        #             if wind_speed >= dmg_min:
        #                 counts[conn_type.connection_type] += 1
        #
        #     # write accumulated counts for this wind speed
        #     str_ = [str(counts[conn_type.connection_type]) for conn_type
        #             in self.cfg.house.conn_types]
        #     self.cfg.file_dmg.write(','.join(str_))
        #     self.cfg.file_dmg.write('\n')
        #
        # # cleanup: close output files
        # self.cfg.file_cpis.close()
        # self.cfg.file_debris.close()
        # self.cfg.file_damage.close()
        # self.cfg.file_dmg.close()
        # self.cfg.file_water.close()
        # #self.debrisManager = None
        #
        # if keep_looping:
        #     self.fit_fragility_curves()
        #     self.cfg.file_frag.close()
        #     runTime = time.time() - tic
        #     return runTime, house_results
        # else:
        #     self.cfg.file_frag.close()
        #     return None, None
=======
        for id_sim in range(self.cfg.no_sims):
            self.id_sim = id_sim
            if not keep_looping:
                break

            # sample new house and wind direction (if random)
            if self.cfg.wind_dir_index == 8:
                self.wind_orientation = set_wind_direction(self.cfg)

            self.sample_house_and_wind_params()

            # prime damage map where we track min() V that damage occurs
            # across types for this house (reporting)
            self.dmg_map = {}
            for conn_type in self.cfg.house.conn_types:
                self.dmg_map[conn_type.connection_type] = 99999

            # iteration over wind speed list
            for id_speed, wind_speed in enumerate(self.cfg.speeds):

                # simulate sampled house
                self.clear_loop_results()
                self.run_simulation(wind_speed)

                # collect results
                self.cfg.result_buckets['water_ingress'].loc[id_speed, id_sim] = \
                    self.water_ingress_cost

                self.cfg.result_buckets['dmg_index'].loc[id_speed, id_sim] = self.di

                if self.cfg.flags['debris']:
                    self.cfg.result_buckets['debris'].loc[id_speed, id_sim] = \
                        self.cfg.debris_manager.result_dmgperc
                    self.cfg.result_buckets['debris_nv'].loc[id_speed, id_sim] = \
                        self.cfg.debris_manager.result_nv
                    self.cfg.result_buckets['debris_num'].loc[id_speed, id_sim] = \
                        self.cfg.debris_manager.result_num_items

                # for all houses, count the number that were pressurized at
                # this wind_speed
                if self.cpi != 0:
                    self.cfg.result_buckets['pressurized_count'].loc[id_speed] += 1

                # # interact with GUI listener
                # if self.diCallback:
                #     currentLoop += 1
                #     percLoops = (float(currentLoop) / float(totalLoops)) * 100.0
                #     keep_looping = self.diCallback(wind_speed, self.di, percLoops)
                #     if not keep_looping:
                #         break

            # collect results to be used by the GUI client
            zone_results = {}
            for z in self.cfg.house.zones:
                zone_results[z.zone_name] = [z.zone_name,
                                             z.sampled_cpe,
                                             z.sampled_cpe_struct,
                                             z.sampled_cpe_eaves]

            conn_results = []
            for c in self.cfg.house.connections:
                conn_results.append([c.ctype.connection_type,
                                     c.location_zone.zone_name,
                                     c.result_failure_v_raw,
                                     c.result_strength,
                                     c.result_deadload,
                                     c.result_damaged_report,
                                     c.ctype.group.group_name,
                                     c.id])

            house_results.append([zone_results,
                                  self.dmg_map,
                                  self.wind_orientation,
                                  self.cpiAt,
                                  conn_results,
                                  self.construction_level])

        if keep_looping:
            # post processing of results (aggregations)
            for id_speed, wind_speed in enumerate(self.cfg.speeds):

                # write debris output file
                mean_debris = self.cfg.result_buckets['debris'].loc[id_speed].mean()
                perc = self.cfg.result_buckets['pressurized_count'].loc[id_speed]\
                       / float(self.cfg.no_sims) * 100.0
                self.cfg.file_debris.write('{:.3f},{:.3f},{:.3f}\n'.format(
                    wind_speed, perc, mean_debris * 100.0))

                # calculate and store DI mean
                self.cfg.result_buckets['mean'].loc[id_speed] = \
                    self.cfg.result_buckets['dmg_index'].loc[id_speed].mean()

                # calculate damage probability
                for state, value in self.cfg.fragility_thresholds.iterrows():
                    self.cfg.result_buckets['fragility'].loc[id_speed, state] = \
                        (self.cfg.result_buckets['dmg_index'].loc[id_speed]
                         > value['threshold']).sum() / float(self.cfg.no_sims)

        # produce damage map report
        self.cfg.file_dmg.write('Number of Damaged Houses\n')
        self.cfg.file_dmg.write('Num Houses,%d\n' % self.cfg.no_sims)
        self.cfg.file_dmg.write('Wind Direction,%s\n' % scenario.Scenario.dirs[self.wind_orientation])
        self.cfg.file_dmg.write('Wind Speed(m/s)')

        # setup headers and counts
        str_ = [conn_type.connection_type for conn_type in
                self.cfg.house.conn_types]
        self.cfg.file_dmg.write(','.join(str_))
        self.cfg.file_dmg.write('\n')

        # we need to count houses damaged by type for each v
        counts = {}
        for wind_speed in self.cfg.speeds:
            self.cfg.file_dmg.write(str(wind_speed))

            # initialise damage counts for each conn_type to zero
            for conn_type in self.cfg.house.conn_types:
                counts[conn_type.connection_type] = 0

            # for all houses, increment type counts
            # if wind_speed exceeds minimum observed damages.
            for hr in house_results:
                dmg_map = hr[1]
                for conn_type in self.cfg.house.conn_types:
                    dmg_min = dmg_map[conn_type.connection_type]
                    if wind_speed >= dmg_min:
                        counts[conn_type.connection_type] += 1

            # write accumulated counts for this wind speed
            str_ = [str(counts[conn_type.connection_type]) for conn_type
                    in self.cfg.house.conn_types]
            self.cfg.file_dmg.write(','.join(str_))
            self.cfg.file_dmg.write('\n')

        # cleanup: close output files
        self.cfg.file_cpis.close()
        self.cfg.file_debris.close()
        self.cfg.file_damage.close()
        self.cfg.file_dmg.close()
        self.cfg.file_water.close()
        #self.debrisManager = None

        filename = 'house_dmg_idx.csv'
        file_dmg_idx = os.path.join(self.options.output_folder, filename)

        df_dmg_idx = self.cfg.result_buckets['dmg_index']
        mean_dmg_idx = self.cfg.result_buckets['dmg_index'].mean(axis=1)
        df_dmg_idx['speed'] = self.cfg.speeds
        df_dmg_idx['mean'] = mean_dmg_idx
        df_dmg_idx.to_csv(file_dmg_idx, index=False)

        if keep_looping:
            self.fit_fragility_curves()
            self.cfg.file_frag.close()
            runTime = time.time() - tic
            return runTime, house_results
        else:
            self.cfg.file_frag.close()
            return None, None
>>>>>>> 46384ae7

    def run_simulation(self, wind_speed):
        self.check_pressurized_failure(wind_speed)

        self.calculate_qz(wind_speed)
        zone.calc_zone_pressures(self.cfg.house.zones,
                                 self.wind_orientation,
                                 self.cpi,
                                 self.qz,
                                 self.Ms,
                                 self.cfg.building_spacing,
                                 self.cfg.flags['diff_shielding'])

        # self.cfg.file_damage.write('%d,%.3f,%s' % (self.id_sim + 1,
        #                                        wind_speed,
        #                                       scenario.Scenario.dirs[self.wind_orientation]))
        for ctg in self.cfg.house.conn_type_groups:
            connection.calc_connection_loads(wind_speed,
                                             ctg,
                                             self.cfg.house,
                                             self.cfg.file_damage,
                                             self.dmg_map,
                                             inflZonesByConn,
                                             connByTypeMap)
        if self.cfg.flags['dmg_distribute']:
            for ctg in self.cfg.house.conn_type_groups:
                self.redistribute_damage(ctg)
        # self.cfg.file_damage.write('\n')

        self.check_house_collapse(wind_speed)
        self.calculate_damage_ratio(wind_speed)

    def clear_loop_results(self):
        self.qz = 0.0
        self.Ms = 1.0
        self.di = 0.0
        self.fragilities = []

    # def set_wind_direction(self):
    #     self.wind_orientation = self.cfg.get_wind_dir_index()
    #     if self.cfg.debris_manager:
    #         self.cfg.debris_manager.set_wind_direction_index(self.wind_orientation)

    def set_wind_profile(self):
        self.profile = np.random.random_integers(1, 10)
        self.mzcat = terrain.calculateMZCAT(self.cfg.wind_profile,
                                            self.cfg.terrain_category,
                                            self.profile,
                                            self.cfg.house.height)

    def calculate_qz(self, wind_speed):
        if self.cfg.regional_shielding_factor <= 0.85:
            thresholds = np.array([63, 63+15])
            ms_dic = {0: 1.0, 1: 0.85, 2: 0.95}
            idx = sum(thresholds <= np.random.random_integers(0, 100))
            self.Ms = ms_dic[idx]
            Vmod = (wind_speed * self.Ms) / self.cfg.regional_shielding_factor
            self.qz = 0.6 * 1.0e-3 * (Vmod * self.mzcat)**2
        else:
            self.qz = 0.6 * 1.0e-3 * (wind_speed * self.mzcat)**2

    def check_pressurized_failure(self, v):
        if self.cfg.flags['debris']:
            self.cfg.debris_manager.run(v)
            if self.cpi == 0 and self.cfg.debris_manager.get_breached():
                self.cpi = 0.7
                self.cpiAt = v
                # self.cfg.file_cpis.write('%d,%.3f\n' % (self.id_sim + 1, v))

    def sample_house_and_wind_params(self):
        self.cpi = 0
        self.cpiAt = 0
        self.internally_pressurized = False
        self.set_wind_profile()
        self.cfg.house.reset_results()
        self.prev_di = 0

        self.construction_level = 'na'
        mean_factor = 1.0
        cov_factor = 1.0
        if self.cfg.flags['construction_levels']:
            self.construction_level, mean_factor, cov_factor = \
                self.cfg.sampleConstructionLevel()

        # print('{}'.format(self.construction_level))
        connection.assign_connection_strengths(self.cfg.house.connections,
                                               mean_factor,
                                               cov_factor)

        connection.assign_connection_deadloads(self.cfg.house.connections)

        zone.sample_zone_pressures(self.cfg.house.zones,
                                   self.wind_orientation,
                                   self.cfg.house.cpe_V,
                                   self.cfg.house.cpe_k,
                                   self.cfg.house.cpe_struct_V)
        # we don't want to collapse multiple times (no need)
        self.result_wall_collapse = False

    def check_house_collapse(self, wind_speed):
        if not self.result_wall_collapse:
            for ctg in self.cfg.house.conn_type_groups:
                if ctg.trigger_collapse_at > 0:
                    perc_damaged = 0
                    for ct in ctg.conn_types:
                        perc_damaged += ct.perc_damaged()
                    if perc_damaged >= ctg.trigger_collapse_at:
                        for c in self.cfg.house.connections:
                            c.damage(wind_speed, 99.9, inflZonesByConn[c])
                        for z in self.cfg.house.zones:
                            z.result_effective_area = 0
                        self.result_wall_collapse = True


    def calculate_damage_ratio(self, wind_speed):

        # calculate damage percentages        
        for ctg in self.cfg.house.conn_type_groups:
            ctg.result_percent_damaged = 0.0
            if ctg.group_name == 'debris':
                if not self.cfg.debris_manager:
                    ctg.result_percent_damaged = 0
                else:
                    ctg.result_percent_damaged = \
                        self.cfg.debris_manager.result_dmgperc
            else:
                for ct in ctg.conn_types:
                    for c in ct.connections_of_type:
                        if c.result_damaged:
                            ctg.result_percent_damaged += \
                                c.ctype.costing_area / float(ctg.result_area)

        # calculate repair cost
        repair_cost = 0
        for ctg in self.cfg.house.conn_type_groups:
            ctg_perc = ctg.result_percent_damaged
            if ctg_perc > 0:
                fact_arr = [0]
                for factor in self.cfg.house.factorings:
                    if factor.parent_id == ctg.id:
                        factor_perc = factor.factor.result_percent_damaged
                        if factor_perc:
                            fact_arr.append(factor_perc)
                max_factor_perc = max(fact_arr)
                if ctg_perc > max_factor_perc:
                    ctg_perc = ctg_perc - max_factor_perc
                    repair_cost += ctg.costing.calculate_damage(ctg_perc)

        # calculate initial envelope repair cost before water ingress is added
        self.di = repair_cost / self.cfg.house.replace_cost
        if self.di > 1.0:
            self.di = 1.0
        else:
            self.water_ingress_cost = 0
            if self.cfg.flags['water_ingress']:
                self.water_ingress_cost = \
                    wateringress.get_costing_for_envelope_damage_at_v(
                        self.di,
                        wind_speed,
                        self.cfg.house.water_groups,
                        self.cfg.file_water)
                repair_cost += self.water_ingress_cost

        # combined internal + envelope damage costing can now be calculated
        self.di = repair_cost / self.cfg.house.replace_cost
        if self.di > 1.0:
            self.di = 1.0
        self.prev_di = self.di

    def redistribute_damage(self, ctg):
        # setup for distribution
        if ctg.distribution_order <= 0:
            return
        distByCol = ctg.distribution_direction == 'col'
        primaryDir = self.cfg.cols
        secondaryDir = self.cfg.rows
        if not distByCol:
            primaryDir = self.cfg.rows
            secondaryDir = self.cfg.cols

        # walk the zone grid for current group
        # (only one conn of each group per zone)
        for i in primaryDir:
            for j in secondaryDir:
                # determine zoneLocation and then zone
                zoneLoc = i if distByCol else j
                zoneLoc += str(j) if distByCol else str(i)

                # not all grid locations have a zone
                if zoneLoc not in zoneByLocationMap:
                    continue

                # not all zones have area or connections remaining
                z = zoneByLocationMap[zoneLoc]
                if z.result_effective_area == 0.0 or len(z.located_conns) == 0:
                    continue

                # not all zones have connections of all types
                if ctg.group_name not in connByZoneTypeMap[z.zone_name]:
                    continue

                # grab appropriate connection from zone
                c = connByZoneTypeMap[z.zone_name][ctg.group_name]

                # if that connection is (newly) damaged then redistribute
                # load/infl/area
                if c.result_damaged and not c.result_damage_distributed:
                    # print 'Connection: %s newly damaged' % c

                    if ctg.patch_distribution == 1:
                        patchList = \
                            database.db.qryConnectionPatchesFromDamagedConn(c.id)

                        for patch in patchList:
                            patch_zone = zoneByIDMap[patch[1]]
                            patch_conn = connByIDMap[patch[0]]
                            curr_infl = inflZonesByConn[patch_conn].get(
                                patch_zone, None)
                            if curr_infl is None:
                                # print 'discarding patch as no existing patch present: %s-->%s = %f' % (patch_conn, patch_zone, patch[2])
                                continue
                            # print 'patching: %s-->%s = %f' % (patch_conn, patch_zone, patch[2])
                            inflZonesByConn[patch_conn][patch_zone] = patch[2]
                    else:
                        gridCol, gridRow = zone.getGridFromZoneLoc(z.zone_name)
                        if c.edge != 3:
                            if distByCol:
                                if c.edge == 0:
                                    k = 0.5
                                    if not self.redistribute_to_nearest_zone(z, range(gridRow+1, self.cfg.house.roof_rows), k, ctg, gridCol, gridRow, distByCol):
                                        k = 1.0
                                    if not self.redistribute_to_nearest_zone(z, reversed(range(0, gridRow)), k, ctg, gridCol, gridRow, distByCol):
                                        self.redistribute_to_nearest_zone(z, range(gridRow+1, self.cfg.house.roof_rows), k, ctg, gridCol, gridRow, distByCol)
                                elif c.edge == 2:
                                    k = 1.0
                                    self.redistribute_to_nearest_zone(z, range(gridRow+1, self.cfg.house.roof_rows), k, ctg, gridCol, gridRow, distByCol)
                                elif c.edge == 1:
                                    k = 1.0
                                    self.redistribute_to_nearest_zone(z, reversed(range(0, gridRow)), k, ctg, gridCol, gridRow, distByCol)
                            else:
                                if c.edge == 0:
                                    k = 0.5
                                    if not self.redistribute_to_nearest_zone(z, range(gridCol+1, self.cfg.house.roof_columns), k, ctg, gridCol, gridRow, distByCol):
                                        k = 1.0
                                    if not self.redistribute_to_nearest_zone(z, reversed(range(0, gridCol)), k, ctg, gridCol, gridRow, distByCol):
                                        self.redistribute_to_nearest_zone(z, range(gridCol+1, self.cfg.house.roof_columns), k, ctg, gridCol, gridRow, distByCol)
                                elif c.edge == 2:
                                    k = 1.0
                                    self.redistribute_to_nearest_zone(z, range(gridCol+1, self.cfg.house.roof_columns), k, ctg, gridCol, gridRow, distByCol)
                                elif c.edge == 1:
                                    k = 1.0
                                    self.redistribute_to_nearest_zone(z, reversed(range(0, gridCol)), k, ctg, gridCol, gridRow, distByCol)

                    if ctg.set_zone_to_zero > 0:
                        z.result_effective_area = 0.0
                    c.result_damage_distributed = True

    @staticmethod
    def redistribute_to_nearest_zone(zoneSrc, connRange, k, ctgroup, gridCol,
                                     gridRow, distByCol):
        for line in connRange:
            r = line
            c = gridCol
            if not distByCol:
                r = gridRow
                c = line
            zoneDest = zoneByLocationMap[zone.getZoneLocFromGrid(c, r)]
            conn = connByZoneTypeMap[zoneDest.zone_name].get(ctgroup.group_name)
            if conn:
                if not conn.result_damaged and zoneDest.result_effective_area > 0:
                    zoneDest.sampled_cpe = ((zoneDest.result_effective_area * zoneDest.sampled_cpe) +
                                            (k * zoneSrc.result_effective_area * zoneSrc.sampled_cpe)) / (zoneDest.result_effective_area +
                                            (k * zoneSrc.result_effective_area))
                    zoneDest.result_effective_area = zoneDest.result_effective_area + (k * zoneSrc.result_effective_area)
                    return True
                if conn.edge > 0:
                    return False
        return False

    def get_windresults_perc_houses_breached(self):
        breaches = []
        for id_speed, wind_speed in enumerate(self.cfg.speeds):
            perc = self.cfg.result_buckets['pressurized_count'].loc[id_speed] \
                   / float(self.cfg.no_sims) * 100.0
            breaches.append(perc)
        return self.cfg.speeds, breaches

    def get_windresults_samples_perc_debris_damage(self):
        samples = {}
        for wind_speed in self.cfg.speeds:
            samples[wind_speed] = self.cfg.result_buckets[wind_speed][type(self).FLD_DEBRIS_AT]
        return self.cfg.speeds, samples

    def get_windresults_samples_nv(self):
        samples = {}
        for wind_speed in self.cfg.speeds:
            samples[wind_speed] = self.cfg.result_buckets[wind_speed][type(self).FLD_DEBRIS_NV_AT]
        return self.cfg.speeds, samples

    def get_windresults_samples_num_items(self):
        samples = {}
        for wind_speed in self.cfg.speeds:
            samples[wind_speed] = self.cfg.result_buckets[wind_speed][type(self).FLD_DEBRIS_NUM_AT]
        return self.cfg.speeds, samples

    def get_windresults_samples_perc_water_ingress(self):
        samples = {}
        for wind_speed in self.cfg.speeds:
            samples[wind_speed] = self.cfg.result_buckets[wind_speed][type(self).FLD_WI_AT]
        return self.cfg.speeds, samples

    def plot_connection_damage(self, vRed, vBlue):
        for ctg_name in ['sheeting', 'batten', 'rafter', 'piersgroup',
                         'wallracking', 'Truss']:
            if ctgMap.get(ctg_name, None) is None:
                continue
            vgrid = np.ones((self.cfg.house.roof_rows, self.cfg.house.roof_columns),
                            dtype=np.float32) * vBlue + 10.0
            for conn in connByTypeGroupMap[ctg_name]:
                gridCol, gridRow = \
                    zone.getGridFromZoneLoc(conn.location_zone.zone_name)
                if conn.result_failure_v > 0:
                    vgrid[gridRow][gridCol] = conn.result_failure_v
            output.plot_damage_show(ctg_name, vgrid, self.cfg.house.roof_columns,
                                    self.cfg.house.roof_rows, vRed, vBlue)

        if 'plot_wall_damage_show' in output.__dict__:
            wall_major_rows = 2
            wall_major_cols = self.cfg.house.roof_columns
            wall_minor_rows = 2
            wall_minor_cols = 8

            for ctg_name in ('wallcladding', 'wallcollapse'):
                if ctgMap.get(ctg_name, None) is None:
                    continue

                v_south_grid = np.ones((wall_major_rows, wall_major_cols),
                                       dtype=np.float32) * vBlue + 10.0
                v_north_grid = np.ones((wall_major_rows, wall_major_cols),
                                       dtype=np.float32) * vBlue + 10.0
                v_west_grid = np.ones((wall_minor_rows, wall_minor_cols),
                                      dtype=np.float32) * vBlue + 10.0
                v_east_grid = np.ones((wall_minor_rows, wall_minor_cols),
                                      dtype=np.float32) * vBlue + 10.0

                # construct south grid
                for gridCol in range(0, wall_major_cols):
                    for gridRow in range(0, wall_major_rows):
                        colChar = chr(ord('A')+gridCol)
                        loc = 'WS%s%d' % (colChar, gridRow+1)
                        conn = connByZoneTypeMap[loc].get(ctg_name)
                        if conn and conn.result_failure_v > 0:
                            v_south_grid[gridRow][gridCol] = \
                                conn.result_failure_v

                # construct north grid
                for gridCol in range(0, wall_major_cols):
                    for gridRow in range(0, wall_major_rows):
                        colChar = chr(ord('A')+gridCol)
                        loc = 'WN%s%d' % (colChar, gridRow+1)
                        conn = connByZoneTypeMap[loc].get(ctg_name)
                        if conn and conn.result_failure_v > 0:
                            v_north_grid[gridRow][gridCol] = \
                                conn.result_failure_v

                # construct west grid
                for gridCol in range(0, wall_minor_cols):
                    for gridRow in range(0, wall_minor_rows):
                        loc = 'WW%d%d' % (gridCol+2, gridRow+1)
                        conn = connByZoneTypeMap[loc].get(ctg_name)
                        if conn and conn.result_failure_v > 0:
                            v_west_grid[gridRow][gridCol] = \
                                conn.result_failure_v

                # construct east grid
                for gridCol in range(0, wall_minor_cols):
                    for gridRow in range(0, wall_minor_rows):
                        loc = 'WE%d%d' % (gridCol+2, gridRow+1)
                        conn = connByZoneTypeMap[loc].get(ctg_name)
                        if conn and conn.result_failure_v > 0:
                            v_east_grid[gridRow][gridCol] = \
                                conn.result_failure_v

                output.plot_wall_damage_show(
                    ctg_name,
                    v_south_grid, v_north_grid, v_west_grid, v_east_grid,
                    wall_major_cols, wall_major_rows,
                    wall_minor_cols, wall_minor_rows,
                    vRed, vBlue)


    # This needs to be done outside of the plotting function
    # as these coefficients are
    # the final output of this program in batch... they are all that matters.
    #
    def fit_fragility_curves(self):
        # unpack the fragility means into separate arrays for fit/plot.
        self.frag_levels = []
        coeff_arr = []
        for frag_ind, (state, value) in enumerate(
                self.cfg.fragility_thresholds.iterrows()):

            self.frag_levels.append(np.zeros(len(self.cfg.speeds)))

            for id_speed, wind_speed in enumerate(self.cfg.speeds):
                self.frag_levels[frag_ind][id_speed] = \
                    self.cfg.result_buckets['fragility'].loc[id_speed, state]

            try:
                coeff_arr, ss = curve_log.fit_curve(self.cfg.speeds,
                                                    self.frag_levels[frag_ind],
                                                    False)
            except Exception:
                msg = 'fit_fragility_curves failed: {}'.format(coeff_arr)
                print(msg)

            else:

                if frag_ind > 0:
                    # self.cfg.file_frag.write(',')
                    pass
                # self.cfg.file_frag.write('{:f},{:f}'.format(coeff_arr[0],
                #                                         coeff_arr[1]))
                # label = '{}({:.2f})'.format(state, value['threshold'])
                self.cfg.fragility_thresholds.loc[state, 'object'] = \
                    CurvePlot(coeff_arr,
                              'lognormal',
                              self.cfg.wind_speed_min,
                              self.cfg.wind_speed_max,
                              label,
                              self.cfg.fragility_thresholds.loc[state, 'color'])

        # self.cfg.file_frag.write('\n')

    def plot_fragility(self, output_folder):
        for frag_ind, (state, value) in \
                self.cfg.fragility_thresholds.iterrows():
            output.plot_fragility_curve(self.cfg.speeds,
                                        self.frag_levels[frag_ind],
                                        '_nolegend_',
                                        0.3,
                                        self.cfg.fragility_thresholds.loc[state, 'color'])
            plot_obj = self.cfg.fragility_thresholds.loc[state, 'object']
            if plot_obj:
                plot_obj.plot_frag()

        output.plot_fragility_show(self.cfg.no_sims,
                                   self.cfg.wind_speed_min,
                                   self.cfg.wind_speed_max, output_folder)

    def fit_vuln_curve(self):
        self.wind_speeds = np.zeros(len(self.cfg.speeds))
        self.di_means = np.zeros(len(self.cfg.speeds))

        ss = 0
        for i, wind_speed in enumerate(self.cfg.speeds):
            self.wind_speeds[i] = wind_speed
            self.di_means[i] = self.cfg.result_buckets[wind_speed][type(self).FLD_MEAN]

        if self.cfg.flags['vul_fig_log']:
            self.A_final, self.ss = curve_log.fit_curve(self.wind_speeds,
                                                        self.di_means)
        else:
            self.A_final, self.ss = curve.fit_curve(self.wind_speeds,
                                                    self.di_means)

    def plot_vulnerability(self, output_folder, label="Fitted Curve"):
        # fit current observations
        self.fit_vuln_curve()

        # plot means
        if self.cfg.no_sims <= 100:
            for wind_speed in self.cfg.speeds:
                damage_indexes = self.cfg.result_buckets[wind_speed][type(self).FLD_DIARRAY]
                output.plot_wind_event_damage([wind_speed]*len(damage_indexes),
                                              damage_indexes)
        output.plot_wind_event_mean(self.wind_speeds, self.di_means)

        # plot fitted curve (with previous dimmed red)
        if self.cfg.flags['vul_fit_log']:
            fn_form = 'lognormal'
        else:
            fn_form = 'original'

        cp = CurvePlot(self.A_final,
                       fn_form,
                       self.cfg.wind_speed_min,
                       self.cfg.wind_speed_max,
                       "Fitted Curve")

        cp.plot_vuln()
        if self.prevCurvePlot:
            self.prevCurvePlot.plot_vuln(True)
        self.prevCurvePlot = cp

    def show_results(self, output_folder=None, vRed=40, vBlue=80):
        if self.mplDict:
            self.mplDict['fragility'].axes.cla()
            self.mplDict['fragility'].axes.figure.canvas.draw()
            self.mplDict['vulnerability'].axes.cla()
            self.mplDict['vulnerability'].axes.figure.canvas.draw()
        if self.cfg.flags['dmg_plot_fragility']:
            self.plot_fragility(output_folder)
        if self.cfg.flags['dmg_plot_vul']:
            self.plot_vulnerability(output_folder)
            output.plot_wind_event_show(self.cfg.no_sims,
                                        self.cfg.wind_speed_min,
                                        self.cfg.wind_speed_max,
                                        output_folder)
        self.plot_connection_damage(vRed, vBlue)

    def clear_connection_damage(self):
        v = np.ones((self.cfg.house.roof_rows, self.cfg.house.roof_columns),
                    dtype=np.float32) * self.cfg.wind_speed_max
        for ctname in ['sheeting', 'batten', 'rafter', 'piersgroup',
                       'wallracking']:
            output.plot_damage_show(ctname, v, self.cfg.house.roof_columns,
                                    self.cfg.house.roof_rows,
                                    self.cfg.wind_speed_min,
                                    self.cfg.wind_speed_max)
        for ctname in ['wallcladding', 'wallcollapse']:
            wall_major_rows = 2
            wall_major_cols = self.cfg.house.roof_columns
            wall_minor_rows = 2
            wall_minor_cols = 8
            v_major_grid = np.ones((wall_major_rows, wall_major_cols),
                                   dtype=np.float32) * self.cfg.wind_speed_max
            v_minor_grid = np.ones((wall_minor_rows, wall_minor_cols),
                                   dtype=np.float32) * self.cfg.wind_speed_max
            output.plot_wall_damage_show(
                ctname,
                v_major_grid, v_major_grid, v_minor_grid, v_minor_grid,
                wall_major_cols, wall_major_rows,
                wall_minor_cols, wall_minor_rows,
                self.cfg.wind_speed_min, self.cfg.wind_speed_max)


lastiPerc = -1


def simProgressCallback(V, di, percLoops):
    global lastiPerc
    iPerc = int(percLoops)
    if iPerc != lastiPerc:
        lastiPerc = iPerc
        sys.stdout.write('.')
    return True


# @profile
def simulate(cfg, options):
    if options.verbose:
        arg = simProgressCallback
    else:
        arg = None
    mySim = WindDamageSimulator(cfg, options, arg, None)
    # mySim.set_scenario(cfg)
    runTime, hr = mySim.simulator_mainloop(options.verbose)
    if runTime:
        if options.plot_frag:
            mySim.plot_fragility(options.output_folder)
        if options.plot_vuln:
            mySim.plot_vulnerability(options.output_folder, None)
            output.plot_wind_event_show(cfg.no_sims,
                                        cfg.wind_speed_min,
                                        cfg.wind_speed_max,
                                        options.output_folder)
    return runTime


def main():
    USAGE = ('%prog -s <scenario_file> [-m <model database file>] '
             '[-o <output_folder>]')
    parser = OptionParser(usage=USAGE, version=VERSION_DESC)
    parser.add_option("-s", "--scenario",
                      dest="scenario_filename",
                      help="read scenario description from FILE",
                      metavar="FILE")
    parser.add_option("-m", "--model",
                      dest="model_database",
                      help="Use Model Database from FILE",
                      metavar="FILE")
    parser.add_option("-o", "--output",
                      dest="output_folder",
                      help="folder name to store simulation results",
                      metavar="FOLDER")
    parser.add_option("-v", "--verbose",
                      action="store_true",
                      dest="verbose",
                      default=False,
                      help="show verbose simulator output")
    parser.add_option("-i", "--import",
                      dest="data_folder",
                      help="data folder to import into model.db",
                      metavar="FOLDER")
    parser.add_option("--plot_vuln",
                      action="store_true",
                      dest="plot_vuln",
                      default=False,
                      help="show vulnerability plot")
    parser.add_option("--plot_frag",
                      action="store_true",
                      dest="plot_frag",
                      default=False,
                      help="show fragility plot")

    (options, args) = parser.parse_args()

    path_, _ = os.path.split(sys.argv[0])

    if options.model_database is None:
        model_db = None
    else:
        model_db = os.path.abspath(os.path.join(os.getcwd(),
                                                options.model_database))
    if options.output_folder is None:
        options.output_folder = os.path.abspath(os.path.join(path_,
                                                             './outputs'))
    else:
        options.output_folder = os.path.abspath(os.path.join(
            os.getcwd(), options.output_folder))
    print 'output directory: %s' % options.output_folder

    if options.verbose:
        logger.configure(logger.LOGGING_CONSOLE)
    else:
        logger.configure(logger.LOGGING_NONE)

    if options.data_folder:
        print ('Importing database from folder: {} '
               'to: {}').format(options.data_folder, options.model_database)

        database.configure(model_db, flag_make=True)
        dbimport.import_model(options.data_folder, options.model_database)
        database.db.close()
        return

    if options.scenario_filename:
        database.configure(model_db)
        conf = scenario.loadFromCSV(options.scenario_filename)
        simulate(conf, options)
        database.db.close()
    else:
        print '\nERROR: Must provide as scenario file to run simulator...\n'
        parser.print_help()


if __name__ == '__main__':
    main()<|MERGE_RESOLUTION|>--- conflicted
+++ resolved
@@ -56,13 +56,16 @@
     if not os.path.exists(options.output_folder):
         os.makedirs(options.output_folder)
 
-    cfg.file_cpis = os.path.join(options.output_folder, 'house_cpi.csv')
+    # cfg.file_cpis = os.path.join(options.output_folder, 'house_cpi.csv')
     cfg.file_debris = os.path.join(options.output_folder, 'wind_debris.csv')
-    cfg.file_damage = os.path.join(options.output_folder,'house_damage.csv')
-    cfg.file_dmg = os.path.join(options.output_folder,
-                                'houses_damaged_at_v.csv')
-    cfg.file_frag = os.path.join(options.output_folder,'fragilities.csv')
+    # cfg.file_damage = os.path.join(options.output_folder,'house_damage.csv')
+    # cfg.file_dmg = os.path.join(options.output_folder,
+    #                            'houses_damaged_at_v.csv')
+    # cfg.file_frag = os.path.join(options.output_folder,'fragilities.csv')
     cfg.file_water = os.path.join(options.output_folder, 'wateringress.csv')
+
+    cfg.file_dmg_idx = os.path.join(options.output_folder,
+                                    'house_dmg_idx.csv')
 
     cfg.cols = [chr(x) for x in range(ord('A'), ord('A') +
                                       cfg.house.roof_columns)]
@@ -119,51 +122,50 @@
 
     tic = time.time()
 
-    #parmap.map(run_simulation_per_house, lines)
-    list_house_damage = [HouseDamage(cfg) for id_sim in range(cfg.no_sims)]
-
-    # collection = dict()
-    # for id_sim in range(cfg.no_sims):
-    #     collection[id_sim] = HouseDamage(cfg)
-    #     run_simulation_per_house(collection[id_sim], cfg)
-
-    list_results = parmap.map(run_simulation_per_house, list_house_damage, cfg)
+    list_results = []
+    for id_sim in range(cfg.no_sims):
+        house_ = HouseDamage(cfg)
+        list_results.append(run_simulation_per_house(house_, cfg))
 
     print('{}'.format(time.time()-tic))
-
 
     # post processing of results (aggregations)
     # write debris output file
     mean_debris = pd.concat([x.result_buckets['debris']
-                             for x in collection.itervalues()],
+                             for x in list_results],
                             axis=1).mean(axis=1) * 100.0
 
     perc = pd.concat([x.result_buckets['pressurized']
-                      for x in collection.itervalues()], axis=1).sum(axis=1)\
+                      for x in list_results], axis=1).sum(axis=1)\
            / float(cfg.no_sims) * 100.0
 
     pd.concat([pd.Series(cfg.speeds), perc, mean_debris], axis=1).to_csv(
         cfg.file_debris, index=False, header=False, float_format='%.3f')
 
     # calculate and store DI mean
-    df_dmg_index = pd.concat([x.result_buckets['dmg_index']
-                               for x in collection.itervalues()],
+    df_dmg_idx = pd.concat([x.result_buckets['dmg_index']
+                               for x in list_results],
                                axis=1)
-    mean_dmg_index = df_dmg_index.mean(axis=1)
+    mean_dmg_idx = df_dmg_idx.mean(axis=1)
+
+    df_dmg_idx['speed'] = cfg.speeds
+    df_dmg_idx['mean'] = mean_dmg_idx
+    df_dmg_idx.to_csv(cfg.file_dmg_idx, index=False)
 
     # calculate damage probability
     counted = dict()
     for state, value in cfg.fragility_thresholds.iterrows():
-        counted[state] = (df_dmg_index > value['threshold']).sum(axis=1)\
+        counted[state] = (df_dmg_idx > value['threshold']).sum(axis=1)\
                          / float(cfg.no_sims)
     counted = pd.DataFrame.from_dict(counted)
 
     # cleanup: close output files
-    cfg.file_cpis.close()
+    # cfg.file_cpis.close()
     cfg.file_debris.close()
-    cfg.file_damage.close()
-    cfg.file_dmg.close()
+    # cfg.file_damage.close()
+    # cfg.file_dmg.close()
     cfg.file_water.close()
+
 
     '''
 
@@ -264,7 +266,7 @@
         house_damage.result_buckets['water_ingress'][id_speed] = \
             house_damage.water_ingress_cost
 
-        house_damage.result_buckets['dmg_index'][id_speed] = house_damage
+        house_damage.result_buckets['dmg_index'][id_speed] = house_damage.di
 
         if cfg.flags['debris']:
             house_damage.result_buckets['debris'][id_speed] = \
@@ -436,321 +438,6 @@
         # keep_looping = True
 
         # iteration over samples
-<<<<<<< HEAD
-        # for id_sim in range(self.cfg.no_sims):
-        #     if not keep_looping:
-        #         break
-
-        # # sample new house and wind direction (if random)
-        # if self.cfg.wind_dir_index == 8:
-        #     self.wind_orientation = self.cfg.get_wind_dir_index()
-        # else:
-        #     self.wind_orientation = self.cfg.wind_dir_index
-        #
-        # if self.cfg.debris_manager:
-        #     self.cfg.debris_manager.set_wind_direction_index(
-        #         self.wind_orientation)
-        #
-        # self.sample_house_and_wind_params()
-        #
-        # # prime damage map where we track min() V that damage occurs
-        # # across types for this house (reporting)
-        # self.dmg_map = {}
-        # for conn_type in self.cfg.house.conn_types:
-        #     self.dmg_map[conn_type.connection_type] = 99999
-        #
-        # # iteration over wind speed list
-        # for id_speed, wind_speed in enumerate(self.cfg.speeds):
-        #
-        #     # simulate sampled house
-        #     self.clear_loop_results()
-        #     self.run_simulation(wind_speed)
-        #
-        #     # collect results
-        #     self.result_buckets['water_ingress'][id_speed] = \
-        #         self.water_ingress_cost
-        #
-        #     self.result_buckets['dmg_index'][id_speed] = self.di
-        #
-        #     if self.cfg.flags['debris']:
-        #         self.result_buckets['debris'][id_speed] = \
-        #             self.cfg.debris_manager.result_dmgperc
-        #         self.result_buckets['debris_nv'][id_speed] = \
-        #             self.cfg.debris_manager.result_nv
-        #         self.result_buckets['debris_num'][id_speed] = \
-        #             self.cfg.debris_manager.result_num_items
-        #
-        #     # for all houses, count the number that were pressurized at
-        #     # this wind_speed
-        #     if self.cpi != 0:
-        #         self.result_buckets['pressurized'][id_speed] = True
-        #
-        #     # # interact with GUI listener
-        #     # if self.diCallback:
-        #     #     currentLoop += 1
-        #     #     percLoops = (float(currentLoop) / float(totalLoops)) * 100.0
-        #     #     keep_looping = self.diCallback(wind_speed, self.di, percLoops)
-        #     #     if not keep_looping:
-        #     #         break
-        #
-        # # collect results to be used by the GUI client
-        # for z in self.cfg.house.zones:
-        #     self.zone_results[z.zone_name] = [z.zone_name,
-        #                                       z.sampled_cpe,
-        #                                       z.sampled_cpe_struct,
-        #                                       z.sampled_cpe_eaves]
-        #
-        # for c in self.cfg.house.connections:
-        #     self.conn_results.append([c.ctype.connection_type,
-        #                               c.location_zone.zone_name,
-        #                               c.result_failure_v_raw,
-        #                               c.result_strength,
-        #                               c.result_deadload,
-        #                               c.result_damaged_report,
-        #                               c.ctype.group.group_name,
-        #                               c.id])
-
-        # house_results.append([zone_results,
-        #                       self.dmg_map,
-        #                       self.wind_orientation,
-        #                       self.cpiAt,
-        #                       conn_results,
-        #                       self.construction_level])
-
-        # if keep_looping:
-        #     # post processing of results (aggregations)
-        #     for id_speed, wind_speed in enumerate(self.cfg.speeds):
-        #
-        #         # write debris output file
-        #         mean_debris = self.cfg.result_buckets['debris'].loc[id_speed].mean()
-        #         perc = self.cfg.result_buckets['pressurized_count'].loc[id_speed]\
-        #                / float(self.cfg.no_sims) * 100.0
-        #         self.cfg.file_debris.write('{:.3f},{:.3f},{:.3f}\n'.format(
-        #             wind_speed, perc, mean_debris * 100.0))
-        #
-        #         # calculate and store DI mean
-        #         self.cfg.result_buckets['mean'].loc[id_speed] = \
-        #             self.cfg.result_buckets['dmg_index'].loc[id_speed].mean()
-        #
-        #         # calculate damage probability
-        #         for state, value in self.cfg.fragility_thresholds.iterrows():
-        #             self.cfg.result_buckets['fragility'].loc[id_speed, state] = \
-        #                 (self.cfg.result_buckets['dmg_index'].loc[id_speed]
-        #                  > value['threshold']).sum() / float(self.cfg.no_sims)
-        #
-        # # produce damage map report
-        # self.cfg.file_dmg.write('Number of Damaged Houses\n')
-        # self.cfg.file_dmg.write('Num Houses,%d\n' % self.cfg.no_sims)
-        # self.cfg.file_dmg.write('Wind Direction,%s\n' % scenario.Scenario.dirs[self.wind_orientation])
-        # self.cfg.file_dmg.write('Wind Speed(m/s)')
-        #
-        # # setup headers and counts
-        # str_ = [conn_type.connection_type for conn_type in
-        #         self.cfg.house.conn_types]
-        # self.cfg.file_dmg.write(','.join(str_))
-        # self.cfg.file_dmg.write('\n')
-        #
-        # # we need to count houses damaged by type for each v
-        # counts = {}
-        # for wind_speed in self.cfg.speeds:
-        #     self.cfg.file_dmg.write(str(wind_speed))
-        #
-        #     # initialise damage counts for each conn_type to zero
-        #     for conn_type in self.cfg.house.conn_types:
-        #         counts[conn_type.connection_type] = 0
-        #
-        #     # for all houses, increment type counts
-        #     # if wind_speed exceeds minimum observed damages.
-        #     for hr in house_results:
-        #         dmg_map = hr[1]
-        #         for conn_type in self.cfg.house.conn_types:
-        #             dmg_min = dmg_map[conn_type.connection_type]
-        #             if wind_speed >= dmg_min:
-        #                 counts[conn_type.connection_type] += 1
-        #
-        #     # write accumulated counts for this wind speed
-        #     str_ = [str(counts[conn_type.connection_type]) for conn_type
-        #             in self.cfg.house.conn_types]
-        #     self.cfg.file_dmg.write(','.join(str_))
-        #     self.cfg.file_dmg.write('\n')
-        #
-        # # cleanup: close output files
-        # self.cfg.file_cpis.close()
-        # self.cfg.file_debris.close()
-        # self.cfg.file_damage.close()
-        # self.cfg.file_dmg.close()
-        # self.cfg.file_water.close()
-        # #self.debrisManager = None
-        #
-        # if keep_looping:
-        #     self.fit_fragility_curves()
-        #     self.cfg.file_frag.close()
-        #     runTime = time.time() - tic
-        #     return runTime, house_results
-        # else:
-        #     self.cfg.file_frag.close()
-        #     return None, None
-=======
-        for id_sim in range(self.cfg.no_sims):
-            self.id_sim = id_sim
-            if not keep_looping:
-                break
-
-            # sample new house and wind direction (if random)
-            if self.cfg.wind_dir_index == 8:
-                self.wind_orientation = set_wind_direction(self.cfg)
-
-            self.sample_house_and_wind_params()
-
-            # prime damage map where we track min() V that damage occurs
-            # across types for this house (reporting)
-            self.dmg_map = {}
-            for conn_type in self.cfg.house.conn_types:
-                self.dmg_map[conn_type.connection_type] = 99999
-
-            # iteration over wind speed list
-            for id_speed, wind_speed in enumerate(self.cfg.speeds):
-
-                # simulate sampled house
-                self.clear_loop_results()
-                self.run_simulation(wind_speed)
-
-                # collect results
-                self.cfg.result_buckets['water_ingress'].loc[id_speed, id_sim] = \
-                    self.water_ingress_cost
-
-                self.cfg.result_buckets['dmg_index'].loc[id_speed, id_sim] = self.di
-
-                if self.cfg.flags['debris']:
-                    self.cfg.result_buckets['debris'].loc[id_speed, id_sim] = \
-                        self.cfg.debris_manager.result_dmgperc
-                    self.cfg.result_buckets['debris_nv'].loc[id_speed, id_sim] = \
-                        self.cfg.debris_manager.result_nv
-                    self.cfg.result_buckets['debris_num'].loc[id_speed, id_sim] = \
-                        self.cfg.debris_manager.result_num_items
-
-                # for all houses, count the number that were pressurized at
-                # this wind_speed
-                if self.cpi != 0:
-                    self.cfg.result_buckets['pressurized_count'].loc[id_speed] += 1
-
-                # # interact with GUI listener
-                # if self.diCallback:
-                #     currentLoop += 1
-                #     percLoops = (float(currentLoop) / float(totalLoops)) * 100.0
-                #     keep_looping = self.diCallback(wind_speed, self.di, percLoops)
-                #     if not keep_looping:
-                #         break
-
-            # collect results to be used by the GUI client
-            zone_results = {}
-            for z in self.cfg.house.zones:
-                zone_results[z.zone_name] = [z.zone_name,
-                                             z.sampled_cpe,
-                                             z.sampled_cpe_struct,
-                                             z.sampled_cpe_eaves]
-
-            conn_results = []
-            for c in self.cfg.house.connections:
-                conn_results.append([c.ctype.connection_type,
-                                     c.location_zone.zone_name,
-                                     c.result_failure_v_raw,
-                                     c.result_strength,
-                                     c.result_deadload,
-                                     c.result_damaged_report,
-                                     c.ctype.group.group_name,
-                                     c.id])
-
-            house_results.append([zone_results,
-                                  self.dmg_map,
-                                  self.wind_orientation,
-                                  self.cpiAt,
-                                  conn_results,
-                                  self.construction_level])
-
-        if keep_looping:
-            # post processing of results (aggregations)
-            for id_speed, wind_speed in enumerate(self.cfg.speeds):
-
-                # write debris output file
-                mean_debris = self.cfg.result_buckets['debris'].loc[id_speed].mean()
-                perc = self.cfg.result_buckets['pressurized_count'].loc[id_speed]\
-                       / float(self.cfg.no_sims) * 100.0
-                self.cfg.file_debris.write('{:.3f},{:.3f},{:.3f}\n'.format(
-                    wind_speed, perc, mean_debris * 100.0))
-
-                # calculate and store DI mean
-                self.cfg.result_buckets['mean'].loc[id_speed] = \
-                    self.cfg.result_buckets['dmg_index'].loc[id_speed].mean()
-
-                # calculate damage probability
-                for state, value in self.cfg.fragility_thresholds.iterrows():
-                    self.cfg.result_buckets['fragility'].loc[id_speed, state] = \
-                        (self.cfg.result_buckets['dmg_index'].loc[id_speed]
-                         > value['threshold']).sum() / float(self.cfg.no_sims)
-
-        # produce damage map report
-        self.cfg.file_dmg.write('Number of Damaged Houses\n')
-        self.cfg.file_dmg.write('Num Houses,%d\n' % self.cfg.no_sims)
-        self.cfg.file_dmg.write('Wind Direction,%s\n' % scenario.Scenario.dirs[self.wind_orientation])
-        self.cfg.file_dmg.write('Wind Speed(m/s)')
-
-        # setup headers and counts
-        str_ = [conn_type.connection_type for conn_type in
-                self.cfg.house.conn_types]
-        self.cfg.file_dmg.write(','.join(str_))
-        self.cfg.file_dmg.write('\n')
-
-        # we need to count houses damaged by type for each v
-        counts = {}
-        for wind_speed in self.cfg.speeds:
-            self.cfg.file_dmg.write(str(wind_speed))
-
-            # initialise damage counts for each conn_type to zero
-            for conn_type in self.cfg.house.conn_types:
-                counts[conn_type.connection_type] = 0
-
-            # for all houses, increment type counts
-            # if wind_speed exceeds minimum observed damages.
-            for hr in house_results:
-                dmg_map = hr[1]
-                for conn_type in self.cfg.house.conn_types:
-                    dmg_min = dmg_map[conn_type.connection_type]
-                    if wind_speed >= dmg_min:
-                        counts[conn_type.connection_type] += 1
-
-            # write accumulated counts for this wind speed
-            str_ = [str(counts[conn_type.connection_type]) for conn_type
-                    in self.cfg.house.conn_types]
-            self.cfg.file_dmg.write(','.join(str_))
-            self.cfg.file_dmg.write('\n')
-
-        # cleanup: close output files
-        self.cfg.file_cpis.close()
-        self.cfg.file_debris.close()
-        self.cfg.file_damage.close()
-        self.cfg.file_dmg.close()
-        self.cfg.file_water.close()
-        #self.debrisManager = None
-
-        filename = 'house_dmg_idx.csv'
-        file_dmg_idx = os.path.join(self.options.output_folder, filename)
-
-        df_dmg_idx = self.cfg.result_buckets['dmg_index']
-        mean_dmg_idx = self.cfg.result_buckets['dmg_index'].mean(axis=1)
-        df_dmg_idx['speed'] = self.cfg.speeds
-        df_dmg_idx['mean'] = mean_dmg_idx
-        df_dmg_idx.to_csv(file_dmg_idx, index=False)
-
-        if keep_looping:
-            self.fit_fragility_curves()
-            self.cfg.file_frag.close()
-            runTime = time.time() - tic
-            return runTime, house_results
-        else:
-            self.cfg.file_frag.close()
-            return None, None
->>>>>>> 46384ae7
 
     def run_simulation(self, wind_speed):
         self.check_pressurized_failure(wind_speed)
