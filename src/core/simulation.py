--- conflicted
+++ resolved
@@ -59,7 +59,6 @@
         os.makedirs(options.output_folder)
 
     # cfg.file_cpis = os.path.join(options.output_folder, 'house_cpi.csv')
-<<<<<<< HEAD
     # cfg.file_dmg = os.path.join(options.output_folder,
     #                            'houses_damaged_at_v.csv')
     # cfg.file_frag = os.path.join(options.output_folder,'fragilities.csv')
@@ -68,37 +67,6 @@
 
     cfg.file_debris = os.path.join(options.output_folder, 'wind_debris.csv')
     cfg.file_dmg_idx = os.path.join(options.output_folder, 'house_dmg_idx.csv')
-=======
-    cfg.file_debris = os.path.join(options.output_folder, 'wind_debris.csv')
-    # cfg.file_damage = os.path.join(options.output_folder,'house_damage.csv')
-    # cfg.file_dmg = os.path.join(options.output_folder,
-    #                            'houses_damaged_at_v.csv')
-    # cfg.file_frag = os.path.join(options.output_folder,'fragilities.csv')
-    # cfg.file_water = os.path.join(options.output_folder, 'wateringress.csv')
-
-    cfg.file_dmg_idx = os.path.join(options.output_folder,
-                                    'house_dmg_idx.csv')
-
-    # cfg.cols = [chr(x) for x in range(ord('A'), ord('A') +
-    #                                   cfg.house.roof_columns)]
-    # cfg.rows = range(1, cfg.house.roof_rows + 1)
-
-    # # need to move to HouseDamage class
-    # cfg.result_buckets = dict()
-    # for item in ['mean', 'pressurized_count']:
-    #     cfg.result_buckets[item] = pd.Series(
-    #         0.0, index=range(cfg.wind_speed_num_steps))
-    #
-    # cfg.result_buckets['fragility'] = pd.DataFrame(
-    #     0.0, index=range(cfg.wind_speed_num_steps),
-    #     columns=cfg.fragility_thresholds.index)
-    #
-    # for item in ['dmg_index', 'debris', 'water_ingress', 'debris_nv',
-    #              'debris_num', 'pressurized']:
-    #     cfg.result_buckets[item] = pd.DataFrame(
-    #         0.0, index=range(cfg.wind_speed_num_steps),
-    #         columns=range(cfg.no_sims))
->>>>>>> 779578f6
 
     # optionally seed random numbers
     if cfg.flags['random_seed']:
@@ -110,7 +78,6 @@
     # simulator main_loop
     tic = time.time()
 
-<<<<<<< HEAD
     # parmap.map(run_simulation_per_house, lines)
     # list_house_damage = [HouseDamage(cfg, db) for id_sim in range(cfg.no_sims)]
 
@@ -118,50 +85,26 @@
         list_results = parmap.map(run_simulation_per_house,
                                   range(cfg.no_sims), cfg)
     else:
+        db = database.DatabaseManager(cfg.db_file)
         list_results = []
-        db = database.DatabaseManager(cfg.db_file)
         for id_sim in range(cfg.no_sims):
             list_results.append(run_simulation_per_house(cfg, db))
-
         db.close()
-=======
-    list_results = []
-    for id_sim in range(cfg.no_sims):
-        house_ = HouseDamage(cfg)
-        list_results.append(run_simulation_per_house(house_, cfg))
->>>>>>> 779578f6
 
     print('{}'.format(time.time()-tic))
 
     # post processing of results (aggregations)
     # write debris output file
-<<<<<<< HEAD
     mean_debris = pd.concat([x.result_buckets['debris'] for x in list_results],
                             axis=1).mean(axis=1) * 100.0
 
     press = pd.concat([x.result_buckets['pressurized'] for x in list_results],
                       axis=1).sum(axis=1) / float(cfg.no_sims) * 100.0
-=======
-    mean_debris = pd.concat([x.result_buckets['debris']
-                             for x in list_results],
-                            axis=1).mean(axis=1) * 100.0
-
-    perc = pd.concat([x.result_buckets['pressurized']
-                      for x in list_results], axis=1).sum(axis=1)\
-           / float(cfg.no_sims) * 100.0
->>>>>>> 779578f6
 
     pd.concat([pd.Series(cfg.speeds), press, mean_debris], axis=1).to_csv(
         cfg.file_debris, index=False, header=False, float_format='%.3f')
 
     # calculate and store DI mean
-<<<<<<< HEAD
-    df_dmg_index = pd.concat([x.result_buckets['dmg_index']
-                               for x in list_results], axis=1)
-    df_dmg_index['speed'] = cfg.speeds
-    df_dmg_index['mean'] = df_dmg_index.mean(axis=1)
-    df_dmg_index.to_csv(cfg.file_dmg_idx, index=False)
-=======
     df_dmg_idx = pd.concat([x.result_buckets['dmg_index']
                                for x in list_results],
                                axis=1)
@@ -170,7 +113,6 @@
     df_dmg_idx['speed'] = cfg.speeds
     df_dmg_idx['mean'] = mean_dmg_idx
     df_dmg_idx.to_csv(cfg.file_dmg_idx, index=False)
->>>>>>> 779578f6
 
     # calculate damage probability
     counted = dict()
@@ -182,17 +124,9 @@
     # cleanup: close output files
     # cfg.file_cpis.close()
     cfg.file_debris.close()
-<<<<<<< HEAD
-    cfg.file_dmg_idx.close()
     # cfg.file_damage.close()
     # cfg.file_dmg.close()
     # cfg.file_water.close()
-=======
-    # cfg.file_damage.close()
-    # cfg.file_dmg.close()
-    # cfg.file_water.close()
-
->>>>>>> 779578f6
 
     '''
     # produce damage map report
