--- conflicted
+++ resolved
@@ -426,6 +426,15 @@
         self.file_dmg.close()
         self.file_water.close()
         self.debrisManager = None
+
+        filename = 'house_dmg_idx.csv'
+        file_dmg_idx = os.path.join(self.options.output_folder, filename)
+
+        df_dmg_idx = self.result_buckets['dmg_index']
+        mean_dmg_idx = self.result_buckets['dmg_index'].mean(axis=1)
+        df_dmg_idx['speed'] = self.speeds
+        df_dmg_idx['mean'] = mean_dmg_idx
+        df_dmg_idx.to_csv(file_dmg_idx, index=False)
 
         if keep_looping:
             self.fit_fragility_curves()
@@ -687,296 +696,6 @@
                     return False
         return False
 
-<<<<<<< HEAD
-=======
-    def run_simulation(self, wind_speed):
-        self.check_pressurized_failure(wind_speed)
-
-        self.calculate_qz(wind_speed)
-        zone.calc_zone_pressures(self.cfg.house.zones,
-                                 self.wind_orientation,
-                                 self.cpi,
-                                 self.qz,
-                                 self.Ms,
-                                 self.cfg.building_spacing,
-                                 self.cfg.flags['diff_shielding'])
-
-        self.file_damage.write('%d,%.3f,%s' % (self.house_number+1,
-                                               wind_speed,
-                                               scenario.Scenario.dirs[self.wind_orientation]))
-        for ctg in self.cfg.house.conn_type_groups:
-            connection.calc_connection_loads(wind_speed,
-                                             ctg,
-                                             self.cfg.house,
-                                             self.file_damage,
-                                             self.dmg_map,
-                                             inflZonesByConn,
-                                             connByTypeMap)
-        if self.cfg.flags['dmg_distribute']:
-            for ctg in self.cfg.house.conn_type_groups:
-                self.redistribute_damage(ctg)
-        self.file_damage.write('\n')
-
-        self.check_house_collapse(wind_speed)
-        self.calculate_damage_ratio(wind_speed)
-
-    def simulator_mainloop(self, verbose=False):
-        date_run = datetime.datetime.now()
-
-        # setup file based reporting (files must exist and be runnable)
-        if not os.path.exists(self.options.output_folder):
-            os.makedirs(self.options.output_folder)
-
-        self.file_cpis = open(os.path.join(self.options.output_folder,
-                                           'house_cpi.csv'), 'w')
-        self.file_cpis.write('Simulated House #, Cpi Changed At\n')
-        self.file_debris = open(os.path.join(self.options.output_folder,
-                                             'wind_debris.csv'), 'w')
-        header_ = ('Wind Speed(m/s),% Houses Internally Pressurized,'
-                   '% Debris Damage Mean\n')
-        self.file_debris.write(header_)
-        self.file_damage = open(os.path.join(self.options.output_folder,
-                                             'house_damage.csv'), 'w')
-        self.file_dmg = open(os.path.join(self.options.output_folder,
-                                          'houses_damaged_at_v.csv'), 'w')
-        self.file_frag = open(os.path.join(self.options.output_folder,
-                                           'fragilities.csv'), 'w')
-        header_ = ('Slight Median,Slight Beta,Medium Median,Median Beta,'
-                   'Severe Median,Severe Beta,Complete Median,Complete Beta\n')
-        self.file_frag.write(header_)
-        self.file_water = open(os.path.join(self.options.output_folder,
-                                            'wateringress.csv'), 'w')
-        header_ = ('V,Envelope DI,Water Damage,Damage Scenario,'
-                   'Water Damage Cost,WaterCosting\n')
-        self.file_water.write(header_)
-
-        header = 'Simulated House #,Wind Speed(m/s),Wind Direction,'
-
-        list_ = [ct.connection_type for ctg in self.cfg.house.conn_type_groups
-                 if ctg.enabled for ct in ctg.conn_types]
-        header += ','.join(list_)
-        header += '\n'
-        self.file_damage.write(header)
-
-        # optionally seed random numbers
-        if self.cfg.flags['random_seed']:
-            np.random.seed(42)
-            zone.seed_scipy(42)
-            engine.seed(42)
-
-        # setup speeds and buckets
-        self.speeds = np.linspace(self.cfg.wind_speed_min,
-                                  self.cfg.wind_speed_max,
-                                  self.cfg.wind_speed_num_steps)
-
-        # for wind_speed in self.speeds:
-        #     type(self).result_buckets[wind_speed] = \
-        #         [0., [], [], 0, [], [], [], []]
-
-        # setup connections and groups
-        self.cfg.house.clear_sim_results()
-        self.calculate_connection_group_areas()
-
-        # optionally create the debris manager and
-        # make sure a wind orientation is set
-        bDebris = self.cfg.flags['debris']
-        if self.cfg.flags['debris']:
-            self.debrisManager = debris.DebrisManager(
-                self.cfg.house,
-                self.cfg.region,
-                self.cfg.wind_speed_min,
-                self.cfg.wind_speed_max,
-                self.cfg.wind_speed_num_steps,
-                self.cfg.flags['debris_staggered_sources'],
-                self.cfg.debris_radius,
-                self.cfg.debris_angle,
-                self.cfg.debris_extension,
-                self.cfg.building_spacing,
-                self.cfg.source_items,
-                self.cfg.flight_time_mean,
-                self.cfg.flight_time_stddev)
-        self.set_wind_direction()
-
-        # gui bookkeeping
-        if self.diCallback:
-            totalLoops = self.cfg.num_iters * len(self.speeds)
-            currentLoop = 1
-
-        # SIMULATE HOUSES
-        house_results = []
-        keep_looping = True
-
-        # iteration over samples
-        for house_number in range(self.cfg.num_iters):
-
-            for item in self.key_items:
-                type(self).result_buckets.loc[house_number, item] = np.zeros(
-                    shape=self.cfg.num_iters)
-
-            self.house_number = house_number
-            if not keep_looping:
-                break
-
-            # sample new house and wind direction (if random)
-            if self.cfg.wind_dir_index == 8:
-                self.set_wind_direction()
-
-            self.sample_house_and_wind_params()
-
-            # prime damage map where we track min() V that damage occurs
-            # across types for this house (reporting)
-            self.dmg_map = {}
-            for conn_type in self.cfg.house.conn_types:
-                self.dmg_map[conn_type.connection_type] = 99999
-
-            # iteration over wind speed list
-            for idx_wind_speed, wind_speed in enumerate(self.speeds):
-
-                # simulate sampled house
-                self.clear_loop_results()
-                self.run_simulation(wind_speed)
-
-                # collect results
-                type(self).result_buckets.loc[idx_wind_speed, 'water_ingress'][house_number] = self.water_ingress_cost
-                type(self).result_buckets[wind_speed][type(self).FLD_DIARRAY].append(self.di)
-                if self.cfg.flags['debris']:
-                    type(self).result_buckets[wind_speed][type(self).FLD_DEBRIS_AT].append(self.debrisManager.result_dmgperc)
-                    type(self).result_buckets[wind_speed][type(self).FLD_DEBRIS_NV_AT].append(self.debrisManager.result_nv)
-                    type(self).result_buckets[wind_speed][type(self).FLD_DEBRIS_NUM_AT].append(self.debrisManager.result_num_items)
-                else:
-                    type(self).result_buckets[wind_speed][type(self).FLD_DEBRIS_AT].append(0.0)
-                    type(self).result_buckets[wind_speed][type(self).FLD_DEBRIS_NV_AT].append(0)
-                    type(self).result_buckets[wind_speed][type(self).FLD_DEBRIS_NUM_AT].append(0)
-
-                # for all houses, count the number that were pressurized at this wind_speed   
-                if self.cpi != 0:
-                    type(self).result_buckets[wind_speed][type(self).FLD_PRESSURIZED_COUNT] += 1
-
-                # interact with GUI listener
-                if self.diCallback:
-                    currentLoop += 1
-                    percLoops = (float(currentLoop) / float(totalLoops)) * 100.0
-                    keep_looping = self.diCallback(wind_speed, self.di, percLoops)
-                    if not keep_looping:
-                        break
-
-            # collect results to be used by the GUI client
-            zone_results = {}
-            for z in self.cfg.house.zones:
-                zone_results[z.zone_name] = [z.zone_name,
-                                             z.sampled_cpe,
-                                             z.sampled_cpe_struct,
-                                             z.sampled_cpe_eaves]
-
-            conn_results = []
-            for c in self.cfg.house.connections:
-                conn_results.append([c.ctype.connection_type,
-                                     c.location_zone.zone_name,
-                                     c.result_failure_v_raw,
-                                     c.result_strength,
-                                     c.result_deadload,
-                                     c.result_damaged_report,
-                                     c.ctype.group.group_name,
-                                     c.id])
-
-            house_results.append([zone_results,
-                                  self.dmg_map,
-                                  self.wind_orientation,
-                                  self.cpiAt,
-                                  conn_results,
-                                  self.construction_level])
-
-        if keep_looping:
-            # post processing of results (aggregations)
-            for wind_speed in self.speeds:
-
-                # write debris output file
-                debrisarray = np.array(type(self).result_buckets[wind_speed][type(self).FLD_DEBRIS_AT])
-                perc = type(self).result_buckets[wind_speed][type(self).FLD_PRESSURIZED_COUNT]/float(self.cfg.num_iters) * 100.0
-                self.file_debris.write('%.3f,%.3f,%.3f\n' % (wind_speed,
-                                                             perc,
-                                                             np.mean(debrisarray) * 100.0))
-
-                # calculate and store DI mean
-                diarray = np.array(type(self).result_buckets[wind_speed][type(self).FLD_DIARRAY])
-                type(self).result_buckets[wind_speed][type(self).FLD_MEAN] = np.mean(diarray)
-
-                # calculate fragilities
-                for thr in self.cfg.fragility_thresholds.itervalues():
-                    filter_ = diarray > thr
-                    p = float(diarray[filter_].size) / float(diarray.size)
-                    type(self).result_buckets[wind_speed][type(self).FLD_FRAGILITIES].append(p)
-
-        # produce damage map report
-        self.file_dmg.write('Number of Damaged Houses\n')
-        self.file_dmg.write('Num Houses,%d\n' % self.cfg.num_iters)
-        self.file_dmg.write('Wind Direction,%s\n' % scenario.Scenario.dirs[self.wind_orientation])
-        self.file_dmg.write('Wind Speed(m/s)')
-
-        # setup headers and counts
-        str_ = [conn_type.connection_type for conn_type in
-                self.cfg.house.conn_types]
-        self.file_dmg.write(','.join(str_))
-        self.file_dmg.write('\n')
-
-        # we need to count houses damaged by type for each v
-        counts = {}
-        for wind_speed in self.speeds:
-            self.file_dmg.write(str(wind_speed))
-
-            # initialise damage counts for each conn_type to zero
-            for conn_type in self.cfg.house.conn_types:
-                counts[conn_type.connection_type] = 0
-
-            # for all houses, increment type counts
-            # if wind_speed exceeds minimum observed damages.
-            for hr in house_results:
-                dmg_map = hr[1]
-                for conn_type in self.cfg.house.conn_types:
-                    dmg_min = dmg_map[conn_type.connection_type]
-                    if wind_speed >= dmg_min:
-                        counts[conn_type.connection_type] += 1
-
-            # write accumulated counts for this wind speed
-            str_ = [str(counts[conn_type.connection_type]) for conn_type
-                    in self.cfg.house.conn_types]
-            self.file_dmg.write(','.join(str_))
-            self.file_dmg.write('\n')
-
-        # cleanup: close output files
-        self.file_cpis.close()
-        self.file_debris.close()
-        self.file_damage.close()
-        self.file_dmg.close()
-        self.file_water.close()
-        self.debrisManager = None
-
-        filename = 'house_dmg_idx.csv'
-        file_dmg_idx = os.path.join(self.options.output_folder, filename)
-
-        speeds = []
-        di_array = []
-        for key, value in type(self).result_buckets.iteritems():
-            speeds.append(key)
-            di_array.append(value[type(self).FLD_DIARRAY])
-
-        df_dmg_idx = pd.DataFrame(di_array)
-        mean_dmg_idx = df_dmg_idx.mean(axis=1)
-        df_dmg_idx['speed'] = speeds
-        df_dmg_idx['mean'] = mean_dmg_idx
-
-        df_dmg_idx.to_csv(file_dmg_idx, index=False)
-
-        if keep_looping:
-            self.fit_fragility_curves()
-            self.file_frag.close()
-            runTime = (datetime.datetime.now() - date_run)
-            return runTime, house_results
-        else:
-            self.file_frag.close()
-            return None, None
-
->>>>>>> 4ff08209
     def get_windresults_perc_houses_breached(self):
         breaches = []
         for id_speed, wind_speed in enumerate(self.speeds):
