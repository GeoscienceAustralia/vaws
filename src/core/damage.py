# adjust python path so we may import things from peer packages
import sys
import os
import numpy as np
import pandas as pd
import math
import datetime
from optparse import OptionParser
from version import VERSION_DESC

import terrain
import connection
import zone
import scenario
import curve
import curve_log
import dbimport
import logger
import database
import debris
import wateringress
import engine
from house import zoneByLocationMap, connByZoneTypeMap, ctgMap, \
    connByTypeGroupMap, inflZonesByConn, connByTypeMap, connByIDMap, zoneByIDMap


# ------------------------------------------------------------
class CurvePlot(object):
    def __init__(self, coeff, method, xmin, xmax, label='_nolegend_', col='b'):
        self.coeff = coeff
        self.method = method
        self.x_arr = np.linspace(xmin, xmax, 500)
        self.label = label
        self.col = col

    def plot_vuln(self, faint=False):
        alpha = 0.3 if faint else 1.0
        col = 'r' if faint else 'b'
        if self.method == 'lognormal':
            obs = curve_log.generate_observations(self.coeff, self.x_arr)
            output.plot_fitted_curve(self.x_arr, obs, self.label, alpha, col)
        else:
            obs = curve.generate_observations(self.coeff, self.x_arr)
            output.plot_fitted_curve(self.x_arr, obs, self.label, alpha, col)

    def plot_frag(self, faint=False):
        alpha = 0.3 if faint else 1.0
        obs = curve_log.generate_observations(self.coeff, self.x_arr)
        output.plot_fragility_curve(self.x_arr, obs, self.label, alpha, self.col)

# ------------------------------------------------------------
def ensure_dir(f):
    d = os.path.dirname(f)
    if not os.path.exists(d):
        os.makedirs(d)

## --------------------------------------------------------------------------------
# WindDamageSimulator: Stores sampled state (PDF) for house and wind for current simulation loop
#    
class WindDamageSimulator(object):
    # results (for v) stored in dictionary bucket keyed with wind_speed
    # each entry has list form: (FLD_MEAN, [FLD_DIARRAY], [FLD_FRAGILITIES], FLD_PRESSURIZED_COUNT, [FLD_DEBRIS_AT])
    # subarrays are indexed by house(iteration)
    FLD_MEAN = 0
    FLD_DIARRAY = 1
    FLD_FRAGILITIES = 2
    FLD_PRESSURIZED_COUNT = 3
    FLD_DEBRIS_AT = 4
    FLD_WI_AT = 5
    FLD_DEBRIS_NV_AT = 6
    FLD_DEBRIS_NUM_AT = 7
    result_buckets = {}

    # record: fragility level name, level, plot color, CurvePlot
    fragility_thresholds = [['slight', 0.0, 'b', None],
                            ['medium', 0.0, 'g', None],
                            ['severe', 0.0, 'y', None],
                            ['complete', 0.0, 'r', None]]

    # ------------------------------------------------------------
    def __init__(self, options, diCallback=None, mplDict=None):
        self.s = None
        self.debrisManager = None
        self.A_final = None
        self.diCallback = diCallback
        self.wind_orientation = 0
        self.mzcat = 0
        self.di = 0
        self.mplDict = mplDict
        self.prevCurvePlot = None
        self.options = options

        global output
        if mplDict is not None:
            output = __import__('gui.output').output
            output.hookupWidget(mplDict)
            self.mplDict = mplDict
        else:
            output = __import__('core.output').output

        terrain.populate_terrain_cache()
        self.clear_loop_results()

    # ------------------------------------------------------------
    def set_fragility_thresholds(self, thresholds):
        # thresholds is a dict in form {'slight': 0.0}
        for thresh_key in thresholds:
            for tup in WindDamageSimulator.fragility_thresholds:
                if tup[0] == thresh_key:
                    tup[1] = thresholds[thresh_key]
                    break

    # ------------------------------------------------------------
    def set_scenario(self, s):
        self.s = s
        self.cols = range(ord('A'),ord('A')+self.s.house.roof_columns)
        for i in xrange(len(self.cols)):
            self.cols[i] = chr(self.cols[i])
        self.rows = range(1, self.s.house.roof_rows+1)
        self.set_fragility_thresholds(s.fragility_thresholds)
        self.s.house.clear_sim_results()

    # ------------------------------------------------------------
    def clear_loop_results(self):
        self.qz = 0.0
        self.Ms = 1.0
        self.di = 0.0
        self.fragilities = []

    # ------------------------------------------------------------
    def set_wind_direction(self):
        self.wind_orientation = self.s.getWindDirIndex()
        if not self.debrisManager is None:
            self.debrisManager.set_wind_direction_index(self.wind_orientation)

    # ------------------------------------------------------------                                
    def set_wind_profile(self):
        self.profile = np.random.random_integers(1,10)
        self.mzcat = terrain.calculateMZCAT(self.s.terrain_category, self.profile, self.s.getHouseHeight())

    # ------------------------------------------------------------
    def calculate_qz(self, wind_speed):
        if self.s.regional_shielding_factor <= 0.85:
            d = np.random.random_integers(0, 100)
            self.Ms = 1.0
            if d <= 63:
                self.Ms = 0.85
            elif d <= 63+15:
                self.Ms = 0.95
            Vmod = (wind_speed * self.Ms) / self.s.regional_shielding_factor
            self.qz = 0.6 * math.pow(10, -3) * math.pow(Vmod * self.mzcat, 2)
        else:
            self.qz = 0.6 * math.pow(10, -3) * math.pow(wind_speed * self.mzcat, 2)

    # ------------------------------------------------------------
    def check_pressurized_failure(self, v):
        if self.s.getOpt_Debris():
            self.debrisManager.run(v)
            if self.cpi == 0 and self.debrisManager.get_breached():
                self.cpi = 0.7
                self.cpiAt = v
                self.file_cpis.write('%d,%.3f\n' % (self.house_number+1, v))

    # ------------------------------------------------------------
    def sample_house_and_wind_params(self):
        self.cpi = 0
        self.cpiAt = 0
        self.internally_pressurized = False
        self.set_wind_profile()
        self.s.house.reset_results()
        self.prev_di = 0

        self.construction_level, mean_factor, cov_factor = 'na', 1.0, 1.0
        if self.s.getOpt_ConstructionLevels():
            self.construction_level, mean_factor, cov_factor = self.s.sampleConstructionLevel()

        connection.assign_connection_strengths(self.s.house.connections, mean_factor, cov_factor)
        connection.assign_connection_deadloads(self.s.house.connections)

        zone.sample_zone_pressures(self.s.house.zones, self.wind_orientation, self.s.house.cpe_V, self.s.house.cpe_k, self.s.house.cpe_struct_V)
        self.result_wall_collapse = False       # we don't want to collapse multiple times (no need)

    # ------------------------------------------------------------------------------------------
    def check_house_collapse(self, wind_speed):
        if not self.result_wall_collapse:
            for ctg in self.s.house.conn_type_groups:
                if ctg.trigger_collapse_at > 0:
                    perc_damaged = 0
                    for ct in ctg.conn_types:
                        perc_damaged += ct.perc_damaged()
                    if perc_damaged >= ctg.trigger_collapse_at:
                        for c in self.s.house.connections:
                            c.damage(wind_speed, 99.9, inflZonesByConn[c])
                        for z in self.s.house.zones:
                            z.result_effective_area = 0
                        self.result_wall_collapse = True

    # ------------------------------------------------------------                                            
    def calculate_connection_group_areas(self):
        for ctg in self.s.house.conn_type_groups:
            ctg.result_area = 0.0
        for c in self.s.house.connections:
            c.ctype.group.result_area += c.ctype.costing_area

    # ------------------------------------------------------------
    def calculate_damage_ratio(self, wind_speed):

        # calculate damage percentages        
        for ctg in self.s.house.conn_type_groups:
            ctg.result_percent_damaged = 0.0
            if ctg.group_name == 'debris':
                ctg.result_percent_damaged = 0 if not self.debrisManager else self.debrisManager.result_dmgperc
            else:
                for ct in ctg.conn_types:
                    for c in ct.connections_of_type:
                        if c.result_damaged:
                            ctg.result_percent_damaged += (float(c.ctype.costing_area) / float(ctg.result_area))

        # calculate repair cost
        repair_cost = 0
        for ctg in self.s.house.conn_type_groups:
            ctg_perc = ctg.result_percent_damaged
            if ctg_perc > 0:
                fact_arr = [0]
                for factor in self.s.house.factorings:
                    if factor.parent_id == ctg.id:
                        factor_perc = factor.factor.result_percent_damaged
                        if factor_perc:
                            fact_arr.append(factor_perc)
                max_factor_perc = max(fact_arr)
                if ctg_perc > max_factor_perc:
                    ctg_perc = ctg_perc - max_factor_perc
                    repair_cost += ctg.costing.calculate_damage(ctg_perc)

        # calculate initial envelope repair cost before water ingress is added
        self.di = repair_cost / self.s.house.replace_cost
        if self.di > 1.0:
            self.di = 1.0
        else:
            self.water_ingress_cost = 0
            if self.s.getOpt_WaterIngress():
                self.water_ingress_cost = wateringress.get_costing_for_envelope_damage_at_v(self.di,
                                                                                            wind_speed,
                                                                                            self.s.house.water_groups,
                                                                                            self.file_water)
                repair_cost += self.water_ingress_cost

        # combined internal + envelope damage costing can now be calculated
        self.di = repair_cost / self.s.house.replace_cost
        if self.di > 1.0:
            self.di = 1.0
        self.prev_di = self.di

    # ------------------------------------------------------------
    # Have mercy for all who walk within this function (I blame the engineers)
    #
    def redistribute_damage(self, ctg):
        # setup for distribution
        if ctg.distribution_order <= 0:
            return
        distByCol = ctg.distribution_direction == 'col'
        primaryDir = self.cols
        secondaryDir = self.rows
        if not distByCol:
            primaryDir = self.rows
            secondaryDir = self.cols

        # walk the zone grid for current group (only one conn of each group per zone)
        for i in primaryDir:
            for j in secondaryDir:
                # determine zoneLocation and then zone
                zoneLoc = i if distByCol else j
                zoneLoc += str(j) if distByCol else str(i)

                # not all grid locations have a zone
                if zoneLoc not in zoneByLocationMap:
                    continue

                # not all zones have area or connections remaining
                z = zoneByLocationMap[zoneLoc]
                if z.result_effective_area == 0.0 or len(z.located_conns) == 0:
                    continue

                # not all zones have connections of all types
                if ctg.group_name not in connByZoneTypeMap[z.zone_name]:
                    continue

                # grab appropriate connection from zone
                c = connByZoneTypeMap[z.zone_name][ctg.group_name]

                # if that connection is (newly) damaged then redistribute load/infl/area
                if c.result_damaged and not c.result_damage_distributed:

                    #print 'Connection: %s newly damaged' % c

                    if ctg.patch_distribution == 1:
                        patchList = database.db.qryConnectionPatchesFromDamagedConn(c.id)

                        for patch in patchList:
                            patch_zone = zoneByIDMap[patch[1]]
                            patch_conn = connByIDMap[patch[0]]
                            curr_infl = inflZonesByConn[patch_conn].get(patch_zone, None)
                            if curr_infl is None:
                                #print 'discarding patch as no existing patch present: %s-->%s = %f' % (patch_conn, patch_zone, patch[2])
                                continue
                            #print 'patching: %s-->%s = %f' % (patch_conn, patch_zone, patch[2])
                            inflZonesByConn[patch_conn][patch_zone] = patch[2]
                    else:
                        gridCol, gridRow = zone.getGridFromZoneLoc(z.zone_name)
                        if c.edge != 3:
                            if distByCol:
                                if c.edge == 0:
                                    k = 0.5
                                    if not self.redistribute_to_nearest_zone(z, range(gridRow+1, self.s.house.roof_rows), k, ctg, gridCol, gridRow, distByCol):
                                        k = 1.0
                                    if not self.redistribute_to_nearest_zone(z, reversed(range(0, gridRow)), k, ctg, gridCol, gridRow, distByCol):
                                        self.redistribute_to_nearest_zone(z, range(gridRow+1, self.s.house.roof_rows), k, ctg, gridCol, gridRow, distByCol)
                                elif c.edge == 2:
                                    k = 1.0
                                    self.redistribute_to_nearest_zone(z, range(gridRow+1, self.s.house.roof_rows), k, ctg, gridCol, gridRow, distByCol)
                                elif c.edge == 1:
                                    k = 1.0
                                    self.redistribute_to_nearest_zone(z, reversed(range(0, gridRow)), k, ctg, gridCol, gridRow, distByCol)
                            else:
                                if c.edge == 0:
                                    k = 0.5
                                    if not self.redistribute_to_nearest_zone(z, range(gridCol+1, self.s.house.roof_columns), k, ctg, gridCol, gridRow, distByCol):
                                        k = 1.0
                                    if not self.redistribute_to_nearest_zone(z, reversed(range(0, gridCol)), k, ctg, gridCol, gridRow, distByCol):
                                        self.redistribute_to_nearest_zone(z, range(gridCol+1, self.s.house.roof_columns), k, ctg, gridCol, gridRow, distByCol)
                                elif c.edge == 2:
                                    k = 1.0
                                    self.redistribute_to_nearest_zone(z, range(gridCol+1, self.s.house.roof_columns), k, ctg, gridCol, gridRow, distByCol)
                                elif c.edge == 1:
                                    k = 1.0
                                    self.redistribute_to_nearest_zone(z, reversed(range(0, gridCol)), k, ctg, gridCol, gridRow, distByCol)

                    if ctg.set_zone_to_zero > 0:
                        z.result_effective_area = 0.0
                    c.result_damage_distributed = True

    # ------------------------------------------------------------
    def redistribute_to_nearest_zone(self, zoneSrc, connRange, k, ctgroup, gridCol, gridRow, distByCol):
        for line in connRange:
            r = line
            c = gridCol
            if not distByCol:
                r = gridRow
                c = line
            zoneDest = zoneByLocationMap[zone.getZoneLocFromGrid(c, r)]
            conn = connByZoneTypeMap[zoneDest.zone_name].get(ctgroup.group_name)
            if not conn is None:
                if not conn.result_damaged and zoneDest.result_effective_area > 0.0:
                    zoneDest.sampled_cpe = ((zoneDest.result_effective_area * zoneDest.sampled_cpe) +
                                            (k * zoneSrc.result_effective_area * zoneSrc.sampled_cpe)) / (zoneDest.result_effective_area +
                                            (k * zoneSrc.result_effective_area))
                    zoneDest.result_effective_area = zoneDest.result_effective_area + (k * zoneSrc.result_effective_area)
                    return True
                if conn.edge > 0:
                    return False
        return False

    # -------------------------------------------------------------- 
    def run_simulation(self, wind_speed, wind_dir_index):
        self.check_pressurized_failure(wind_speed)

        self.calculate_qz(wind_speed)
        zone.calc_zone_pressures(self.s.house.zones, self.wind_orientation, self.cpi, self.qz, self.Ms, self.s.building_spacing, self.s.getOpt_DiffShielding())

        self.file_damage.write('%d,%.3f,%s' % (self.house_number+1, wind_speed, scenario.Scenario.dirs[self.wind_orientation]))
        for ctg in self.s.house.conn_type_groups:
            connection.calc_connection_loads(wind_speed, ctg, self.s.house, self.file_damage, self.dmg_map, inflZonesByConn, connByTypeMap)
        if self.s.getOpt_DmgDistribute():
            for ctg in self.s.house.conn_type_groups:
                self.redistribute_damage(ctg)
        self.file_damage.write('\n')

        self.check_house_collapse(wind_speed)
        self.calculate_damage_ratio(wind_speed)

    # ------------------------------------------------------------
    def simulator_mainloop(self, verbose=False):
        date_run = datetime.datetime.now()

        # setup file based reporting (files must exist and be runnable)
        ensure_dir(os.path.join(self.options.output_folder, 'house_cpi.csv'))
        self.file_cpis = open(os.path.join(self.options.output_folder,
                                           'house_cpi.csv'), 'w')
        self.file_cpis.write('Simulated House #, Cpi Changed At\n')
        self.file_debris = open(os.path.join(self.options.output_folder,
                                             'wind_debris.csv'), 'w')
        self.file_debris.write('Wind Speed(m/s),% Houses Internally Pressurized,% Debris Damage Mean\n')
        self.file_damage = open(os.path.join(self.options.output_folder,
                                             'house_damage.csv'), 'w')
        self.file_dmg_idx = open(os.path.join(self.options.output_folder,
                                             'house_dmg_idx.csv'), 'w')
        self.file_dmg = open(os.path.join(self.options.output_folder,
                                          'houses_damaged_at_v.csv'), 'w')
        self.file_frag = open(os.path.join(self.options.output_folder,
                                           'fragilities.csv'), 'w')
        self.file_frag.write('Slight Median,Slight Beta,Medium Median,Median Beta,Severe Median,Severe Beta,Complete Median,Complete Beta\n')
        self.file_water = open(os.path.join(self.options.output_folder,
                                            'wateringress.csv'), 'w')
        self.file_water.write('V,Envelope DI,Water Damage,Damage Scenario,Water Damage Cost,WaterCosting\n')

        header = 'Simulated House #,Wind Speed(m/s),Wind Direction,'

        list_ = [ct.connection_type for ctg in self.s.house.conn_type_groups if ctg.enabled for ct in ctg.conn_types]
        header += ','.join(list_)
        header += '\n'
        self.file_damage.write(header)

        # optionally seed random numbers
        if self.s.getOpt_SampleSeed():
            np.random.seed(42)
            zone.seed_scipy(42)
            engine.seed(42)

        # setup speeds and buckets
        self.speeds = np.linspace(self.s.wind_speed_min, self.s.wind_speed_max, self.s.wind_speed_num_steps)
        for wind_speed in self.speeds:
            WindDamageSimulator.result_buckets[wind_speed] = [0.,[],[], 0, [], [], [], []]

        # setup connections and groups
        self.s.house.clear_sim_results()
        self.calculate_connection_group_areas()

        # optionally create the debris manager and make sure a wind orientation is set
        bDebris = self.s.getOpt_Debris()
        if bDebris:
            self.debrisManager = debris.DebrisManager(self.s.house,
                                                      self.s.region,
                                                      self.s.wind_speed_min, self.s.wind_speed_max, self.s.wind_speed_num_steps,
                                                      self.s.getOpt_DebrisStaggeredSources(),
                                                      self.s.debris_radius,
                                                      self.s.debris_angle,
                                                      self.s.debris_extension,
                                                      self.s.building_spacing,
                                                      self.s.source_items,
                                                      self.s.flighttime_mean,
                                                      self.s.flighttime_stddev)
        self.set_wind_direction()

        # gui bookkeeping
        if self.diCallback:
            totalLoops = self.s.num_iters * len(self.speeds)
            currentLoop = 1

        ## ---------------------------------------------------------------------
        # SIMULATE HOUSES

        house_results = []
        keep_looping = True
        for self.house_number in range(self.s.num_iters):
            if not keep_looping:
                break

            # sample new house and wind direction (if random)
            if self.s.wind_dir_index == 8:
                self.set_wind_direction()

            self.sample_house_and_wind_params()

            # prime damage map where we track min() V that damage occurs across types for this house (reporting)         
            self.dmg_map = {}
            for conn_type in self.s.house.conn_types:
                self.dmg_map[conn_type.connection_type] = 99999

            for wind_speed in self.speeds:

                # simulate sampled house
                self.clear_loop_results()
                self.run_simulation(wind_speed, self.wind_orientation)

                # collect results
                WindDamageSimulator.result_buckets[wind_speed][WindDamageSimulator.FLD_WI_AT].append(self.water_ingress_cost)
                WindDamageSimulator.result_buckets[wind_speed][WindDamageSimulator.FLD_DIARRAY].append(self.di)
                if bDebris:
                    WindDamageSimulator.result_buckets[wind_speed][WindDamageSimulator.FLD_DEBRIS_AT].append(self.debrisManager.result_dmgperc)
                    WindDamageSimulator.result_buckets[wind_speed][WindDamageSimulator.FLD_DEBRIS_NV_AT].append(self.debrisManager.result_nv)
                    WindDamageSimulator.result_buckets[wind_speed][WindDamageSimulator.FLD_DEBRIS_NUM_AT].append(self.debrisManager.result_num_items)
                else:
                    WindDamageSimulator.result_buckets[wind_speed][WindDamageSimulator.FLD_DEBRIS_AT].append(0.0)
                    WindDamageSimulator.result_buckets[wind_speed][WindDamageSimulator.FLD_DEBRIS_NV_AT].append(0)
                    WindDamageSimulator.result_buckets[wind_speed][WindDamageSimulator.FLD_DEBRIS_NUM_AT].append(0)

                # for all houses, count the number that were pressurized at this wind_speed   
                if self.cpi != 0:
                    WindDamageSimulator.result_buckets[wind_speed][WindDamageSimulator.FLD_PRESSURIZED_COUNT] += 1

                # interact with GUI listener
                if self.diCallback:
                    currentLoop += 1
                    percLoops = (float(currentLoop) / float(totalLoops)) * 100.0
                    keep_looping = self.diCallback(wind_speed, self.di, percLoops)
                    if not keep_looping:
                        break

            # collect results to be used by the GUI client
            zone_results = {}
            for z in self.s.house.zones:
                zone_results[z.zone_name] = [z.zone_name,
                                             z.sampled_cpe,
                                             z.sampled_cpe_struct,
                                             z.sampled_cpe_eaves]

            conn_results = []
            for c in self.s.house.connections:
                conn_results.append([c.ctype.connection_type,
                                     c.location_zone.zone_name,
                                     c.result_failure_v_raw,
                                     c.result_strength,
                                     c.result_deadload,
                                     c.result_damaged_report,
                                     c.ctype.group.group_name,
                                     c.id])

            house_results.append([zone_results,
                                  self.dmg_map,
                                  self.wind_orientation,
                                  self.cpiAt,
                                  conn_results,
                                  self.construction_level])

        if keep_looping:
            # post processing of results (aggregations)
            for wind_speed in self.speeds:

                # write debris output file
                debrisarray = np.array(WindDamageSimulator.result_buckets[wind_speed][WindDamageSimulator.FLD_DEBRIS_AT])
                perc = WindDamageSimulator.result_buckets[wind_speed][WindDamageSimulator.FLD_PRESSURIZED_COUNT]/float(self.s.num_iters) * 100.0
                self.file_debris.write('%.3f,%.3f,%.3f\n' % (wind_speed, perc, np.mean(debrisarray) * 100.0))

                # calculate and store DI mean
                diarray = np.array(WindDamageSimulator.result_buckets[wind_speed][WindDamageSimulator.FLD_DIARRAY])
                WindDamageSimulator.result_buckets[wind_speed][WindDamageSimulator.FLD_MEAN] = np.mean(diarray)

                # calculate fragilities
                for thr in WindDamageSimulator.fragility_thresholds:
                    filter = diarray > thr[1]
                    p = (float(diarray[filter].size)) / (float(diarray.size))
                    WindDamageSimulator.result_buckets[wind_speed][WindDamageSimulator.FLD_FRAGILITIES].append(p)

        # produce damage map report
        self.file_dmg.write('Number of Damaged Houses\n')
        self.file_dmg.write('Num Houses,%d\n' % self.s.num_iters)
        self.file_dmg.write('Wind Direction,%s\n' % scenario.Scenario.dirs[self.wind_orientation])
        self.file_dmg.write('Wind Speed(m/s)')

        # setup headers and counts
        self.file_dmg.write(','.join([conn_type.connection_type for conn_type in self.s.house.conn_types]))
        self.file_dmg.write('\n')

        # we need to count houses damaged by type for each v
        counts = {}
        for wind_speed in self.speeds:
            self.file_dmg.write(str(wind_speed))

            # initialise damage counts for each conn_type to zero
            for conn_type in self.s.house.conn_types:
                counts[conn_type.connection_type] = 0

            # for all houses, increment type counts if wind_speed exceeds minimum observed damages.
            for hr in house_results:
                dmg_map = hr[1]
                for conn_type in self.s.house.conn_types:
                    dmg_min = dmg_map[conn_type.connection_type]
                    if wind_speed >= dmg_min:
                        counts[conn_type.connection_type] += 1

            # write accumulated counts for this wind speed
            self.file_dmg.write(','.join([str(counts[conn_type.connection_type]) for conn_type in self.s.house.conn_types]))
            self.file_dmg.write('\n')

        # cleanup: close output files
        self.file_cpis.close()
        self.file_debris.close()
        self.file_damage.close()
        self.file_dmg.close()
        self.file_water.close()
        self.debrisManager = None

<<<<<<< HEAD
        # temporary
        di_summary = []
        for speed, value in type(self).result_buckets.iteritems():
            tmp = np.array(value[1])
            tmp_added = np.append(tmp, [speed, tmp.mean()])
            di_summary.append(tmp_added)

        columns_str = [str(x) for x in range(self.s.num_iters)]
        columns_str.append('speed')
        columns_str.append('mean')
        df_di_summary = pd.DataFrame(di_summary, columns=columns_str)
        df_di_summary.to_csv(self.file_dmg_idx, index=False)
        self.file_dmg_idx.close()
=======
        filename = 'house_dmg_idx.csv'
        file_dmg_idx = os.path.join(self.options.output_folder, filename)

        speeds = []
        di_array = []
        for key, value in type(self).result_buckets.iteritems():
            speeds.append(key)
            di_array.append(value[type(self).FLD_DIARRAY])

        df_dmg_idx = pd.DataFrame(di_array)
        mean_dmg_idx = df_dmg_idx.mean(axis=1)
        df_dmg_idx['speed'] = speeds
        df_dmg_idx['mean'] = mean_dmg_idx

        df_dmg_idx.to_csv(file_dmg_idx, index=False)
>>>>>>> 1408a03a

        if keep_looping:
            self.fit_fragility_curves()
            self.file_frag.close()
            runTime = (datetime.datetime.now() - date_run)
            return runTime, house_results
        else:
            self.file_frag.close()
            return None, None

    # --------------------------------------------------------------
    def get_windresults_perc_houses_breached(self):
        breaches = []
        for wind_speed in self.speeds:
            perc = WindDamageSimulator.result_buckets[wind_speed][WindDamageSimulator.FLD_PRESSURIZED_COUNT]/float(self.s.num_iters) * 100.0
            breaches.append(perc)
        return self.speeds, breaches

    # --------------------------------------------------------------
    def get_windresults_samples_perc_debris_damage(self):
        samples = {}
        for wind_speed in self.speeds:
            samples[wind_speed] = WindDamageSimulator.result_buckets[wind_speed][WindDamageSimulator.FLD_DEBRIS_AT]
        return self.speeds, samples

    # --------------------------------------------------------------
    def get_windresults_samples_nv(self):
        samples = {}
        for wind_speed in self.speeds:
            samples[wind_speed] = WindDamageSimulator.result_buckets[wind_speed][WindDamageSimulator.FLD_DEBRIS_NV_AT]
        return self.speeds, samples

    # --------------------------------------------------------------
    def get_windresults_samples_num_items(self):
        samples = {}
        for wind_speed in self.speeds:
            samples[wind_speed] = WindDamageSimulator.result_buckets[wind_speed][WindDamageSimulator.FLD_DEBRIS_NUM_AT]
        return self.speeds, samples

    # --------------------------------------------------------------
    def get_windresults_samples_perc_water_ingress(self):
        samples = {}
        for wind_speed in self.speeds:
            samples[wind_speed] = WindDamageSimulator.result_buckets[wind_speed][WindDamageSimulator.FLD_WI_AT]
        return self.speeds, samples

    # --------------------------------------------------------------
    def plot_connection_damage(self, vRed, vBlue):
        for ctg_name in ['sheeting', 'batten', 'rafter', 'piersgroup', 'wallracking', 'Truss']:
            if ctgMap.get(ctg_name, None) is None:
                continue
            vgrid = np.ones((self.s.house.roof_rows, self.s.house.roof_columns), 'Float32') * vBlue + 10.0
            for conn in connByTypeGroupMap[ctg_name]:
                gridCol, gridRow = zone.getGridFromZoneLoc(conn.location_zone.zone_name)
                if conn.result_failure_v > 0:
                    vgrid[gridRow][gridCol] = conn.result_failure_v
            output.plot_damage_show(ctg_name, vgrid, self.s.house.roof_columns, self.s.house.roof_rows, vRed, vBlue)

        if 'plot_wall_damage_show' in output.__dict__:
            wall_major_rows = 2
            wall_major_cols = self.s.house.roof_columns
            wall_minor_rows = 2
            wall_minor_cols = 8

            for ctg_name in ('wallcladding', 'wallcollapse'):
                if ctgMap.get(ctg_name, None) is None:
                    continue

                v_south_grid = np.ones((wall_major_rows, wall_major_cols), 'Float32') * vBlue + 10.0
                v_north_grid = np.ones((wall_major_rows, wall_major_cols), 'Float32') * vBlue + 10.0
                v_west_grid = np.ones((wall_minor_rows, wall_minor_cols), 'Float32') * vBlue + 10.0
                v_east_grid = np.ones((wall_minor_rows, wall_minor_cols), 'Float32') * vBlue + 10.0

                # construct south grid
                for gridCol in range(0, wall_major_cols):
                    for gridRow in range(0, wall_major_rows):
                        colChar = chr(ord('A')+gridCol)
                        loc = 'WS%s%d' % (colChar, gridRow+1)
                        conn = connByZoneTypeMap[loc].get(ctg_name)
                        if conn and conn.result_failure_v > 0:
                            v_south_grid[gridRow][gridCol] = conn.result_failure_v

                # construct north grid
                for gridCol in range(0, wall_major_cols):
                    for gridRow in range(0, wall_major_rows):
                        colChar = chr(ord('A')+gridCol)
                        loc = 'WN%s%d' % (colChar, gridRow+1)
                        conn = connByZoneTypeMap[loc].get(ctg_name)
                        if conn and conn.result_failure_v > 0:
                            v_north_grid[gridRow][gridCol] = conn.result_failure_v

                # construct west grid
                for gridCol in range(0, wall_minor_cols):
                    for gridRow in range(0, wall_minor_rows):
                        loc = 'WW%d%d' % (gridCol+2, gridRow+1)
                        conn = connByZoneTypeMap[loc].get(ctg_name)
                        if conn and conn.result_failure_v > 0:
                            v_west_grid[gridRow][gridCol] = conn.result_failure_v

                # construct east grid
                for gridCol in range(0, wall_minor_cols):
                    for gridRow in range(0, wall_minor_rows):
                        loc = 'WE%d%d' % (gridCol+2, gridRow+1)
                        conn = connByZoneTypeMap[loc].get(ctg_name)
                        if conn and conn.result_failure_v > 0:
                            v_east_grid[gridRow][gridCol] = conn.result_failure_v

                output.plot_wall_damage_show(ctg_name,
                                             v_south_grid, v_north_grid, v_west_grid, v_east_grid,
                                             wall_major_cols, wall_major_rows,
                                             wall_minor_cols, wall_minor_rows,
                                             vRed, vBlue)

    # --------------------------------------------------------------
    # This needs to be done outside of the plotting function as these coefficients are
    # the final output of this program in batch... they are all that matters.
    #
    def fit_fragility_curves(self):
        # unpack the fragility means into seperate arrays for fit/plot.
        self.frag_levels = []
        for thr in WindDamageSimulator.fragility_thresholds:
            self.frag_levels.append(np.zeros(len(self.speeds)))
        for i, wind_speed in enumerate(self.speeds):
            for frag_ind in range(len(self.frag_levels)):
                self.frag_levels[frag_ind][i] = WindDamageSimulator.result_buckets[wind_speed][WindDamageSimulator.FLD_FRAGILITIES][frag_ind]

        # fit curves and store results
        coeff_arr = []
        ss = 0
        for frag_ind in range(len(self.frag_levels)):
            try:
                coeff_arr, ss = curve_log.fit_curve(self.speeds, self.frag_levels[frag_ind], False)
                if frag_ind > 0:
                    self.file_frag.write(',')

                label = '%s(%.2f)' % (WindDamageSimulator.fragility_thresholds[frag_ind][0],
                                    WindDamageSimulator.fragility_thresholds[frag_ind][1])
                self.file_frag.write('%f,%f' % (coeff_arr[0], coeff_arr[1]))
                WindDamageSimulator.fragility_thresholds[frag_ind][3] = CurvePlot(coeff_arr,
                                                                              'lognormal',
                                                                              self.s.wind_speed_min,
                                                                              self.s.wind_speed_max,
                                                                              label,
                                                                              WindDamageSimulator.fragility_thresholds[frag_ind][2])
            except Exception, e:
                print 'fit_fragility_curves failed to fit: coeff_arr: %s' % coeff_arr
                print e

        self.file_frag.write('\n')

    # --------------------------------------------------------------
    def plot_fragility(self, output_folder):
        for frag_ind in range(len(self.frag_levels)):
            output.plot_fragility_curve(self.speeds,
                                        self.frag_levels[frag_ind],
                                        '_nolegend_',
                                        0.3,
                                        WindDamageSimulator.fragility_thresholds[frag_ind][2])
            plot_obj = WindDamageSimulator.fragility_thresholds[frag_ind][3]
            if plot_obj:
                plot_obj.plot_frag()

        output.plot_fragility_show(self.s.num_iters, self.s.wind_speed_min, self.s.wind_speed_max, output_folder)


    # --------------------------------------------------------------
    def fit_vuln_curve(self):
        self.wind_speeds = np.zeros(len(self.speeds))
        self.di_means = np.zeros(len(self.speeds))
        i = 0
        ss = 0
        for wind_speed in self.speeds:
            self.wind_speeds[i] = wind_speed
            self.di_means[i] = WindDamageSimulator.result_buckets[wind_speed][WindDamageSimulator.FLD_MEAN]
            i = i + 1
        if self.s.getOpt_VulnFitLog():
            self.A_final, self.ss = curve_log.fit_curve(self.wind_speeds, self.di_means)
        else:
            self.A_final, self.ss = curve.fit_curve(self.wind_speeds, self.di_means)

    # --------------------------------------------------------------
    def plot_vulnerability(self, output_folder, label="Fitted Curve"):
        # fit current observations
        self.fit_vuln_curve()

        # plot means
        if self.s.num_iters <= 100:
            for wind_speed in self.speeds:
                damage_indexes = WindDamageSimulator.result_buckets[wind_speed][WindDamageSimulator.FLD_DIARRAY]
                output.plot_wind_event_damage([wind_speed]*len(damage_indexes), damage_indexes)
        output.plot_wind_event_mean(self.wind_speeds, self.di_means)

        # plot fitted curve (with previous dimmed red)
        cp = CurvePlot(self.A_final,
                       'lognormal' if self.s.getOpt_VulnFitLog() else 'original',
                       self.s.wind_speed_min,
                       self.s.wind_speed_max,
                       "Fitted Curve")
        cp.plot_vuln()
        if not self.prevCurvePlot is None:
            self.prevCurvePlot.plot_vuln(True)
        self.prevCurvePlot = cp

    # --------------------------------------------------------------
    def show_results(self, output_folder=None, vRed=40, vBlue=80):
        if not self.mplDict is None:
            self.mplDict['fragility'].axes.cla()
            self.mplDict['fragility'].axes.figure.canvas.draw()
            self.mplDict['vulnerability'].axes.cla()
            self.mplDict['vulnerability'].axes.figure.canvas.draw()
        if self.s.getOpt_DmgPlotFragility():
            self.plot_fragility(output_folder)
        if self.s.getOpt_DmgPlotVuln():
            self.plot_vulnerability(output_folder)
            output.plot_wind_event_show(self.s.num_iters, self.s.wind_speed_min, self.s.wind_speed_max, output_folder)
        self.plot_connection_damage(vRed, vBlue)

    # --------------------------------------------------------------
    def clear_connection_damage(self):
        v = np.ones((self.s.house.roof_rows, self.s.house.roof_columns), 'Float32') * self.s.wind_speed_max
        for ctname in ['sheeting', 'batten', 'rafter', 'piersgroup', 'wallracking']:
            output.plot_damage_show(ctname, v, self.s.house.roof_columns, self.s.house.roof_rows, self.s.wind_speed_min, self.s.wind_speed_max)
        for ctname in ['wallcladding', 'wallcollapse']:
            wall_major_rows = 2
            wall_major_cols = self.s.house.roof_columns
            wall_minor_rows = 2
            wall_minor_cols = 8
            v_major_grid = np.ones((wall_major_rows, wall_major_cols), 'Float32') * self.s.wind_speed_max
            v_minor_grid = np.ones((wall_minor_rows, wall_minor_cols), 'Float32') * self.s.wind_speed_max
            output.plot_wall_damage_show(ctname,
                                         v_major_grid, v_major_grid, v_minor_grid, v_minor_grid,
                                         wall_major_cols, wall_major_rows,
                                         wall_minor_cols, wall_minor_rows,
                                         self.s.wind_speed_min, self.s.wind_speed_max)

# --------------------------------------------------------------
lastiPerc = -1
def simProgressCallback(V, di, percLoops):
    global lastiPerc
    iPerc = int(percLoops)
    if iPerc != lastiPerc:
        lastiPerc = iPerc
        sys.stdout.write('.')
    return True

# --------------------------------------------------------------
#@profile
def simulate(s, options):
    mySim = WindDamageSimulator(options, simProgressCallback if options.verbose else None, None)
    mySim.set_scenario(s)
    runTime, hr = mySim.simulator_mainloop(options.verbose)
    if runTime is not None:
        if options.plot_frag:
            mySim.plot_fragility(options.output_folder)
        if options.plot_vuln:
            mySim.plot_vulnerability(options.output_folder, None)
            output.plot_wind_event_show(mySim.s.num_iters, mySim.s.wind_speed_min, mySim.s.wind_speed_max, options.output_folder)
    return runTime


# --------------------------------------------------------------
def main():
    USAGE = '%prog -s <scenario_file> [-m <model database file>] [-o <output_folder>]'
    parser = OptionParser(usage=USAGE, version=VERSION_DESC)
    parser.add_option("-s", "--scenario", dest="scenario_filename", help="read scenario description from FILE", metavar="FILE")
    parser.add_option("-m", "--model", dest="model_database", help="Use Model Database from FILE", metavar="FILE", default="../model.db")
    parser.add_option("-o", "--output", dest="output_folder", help="folder name to store simulation results", metavar="FOLDER")
    parser.add_option("-v", "--verbose", action="store_true", dest="verbose", default=False, help="show verbose simulator output")
    parser.add_option("-i", "--import", dest="data_folder", help="data folder to import into model.db", metavar="FOLDER")
    parser.add_option("--plot_vuln", action="store_true", dest="plot_vuln", default=False, help="show vulnerability plot")
    parser.add_option("--plot_frag", action="store_true", dest="plot_frag", default=False, help="show fragility plot")

    s = None
    (options, args) = parser.parse_args()

    database.configure('../model.db')
    if options.verbose:
        logger.configure(logger.LOGGING_CONSOLE)
    else:
        logger.configure(logger.LOGGING_NONE)

    if options.data_folder:
        print 'Importing database from folder: ', options.data_folder, ' to: ', options.model_database
        dbimport.import_model(options.data_folder, options.model_database)
        database.db.close()
        return

    if options.scenario_filename:
        s = scenario.loadFromCSV(options.scenario_filename)
    else:
        print '\nERROR: Must provide as scenario file to run simulator...\n'
        parser.print_help()

    if s:
        simulate(s, options)
        database.db.close()

# --------------------------------------------------------------
if __name__ == '__main__':
    sys.path.append(os.path.abspath('../'))
    main()<|MERGE_RESOLUTION|>--- conflicted
+++ resolved
@@ -1,914 +1,895 @@
-# adjust python path so we may import things from peer packages
-import sys
-import os
-import numpy as np
-import pandas as pd
-import math
-import datetime
-from optparse import OptionParser
-from version import VERSION_DESC
-
-import terrain
-import connection
-import zone
-import scenario
-import curve
-import curve_log
-import dbimport
-import logger
-import database
-import debris
-import wateringress
-import engine
-from house import zoneByLocationMap, connByZoneTypeMap, ctgMap, \
-    connByTypeGroupMap, inflZonesByConn, connByTypeMap, connByIDMap, zoneByIDMap
-
-
-# ------------------------------------------------------------
-class CurvePlot(object):
-    def __init__(self, coeff, method, xmin, xmax, label='_nolegend_', col='b'):
-        self.coeff = coeff
-        self.method = method
-        self.x_arr = np.linspace(xmin, xmax, 500)
-        self.label = label
-        self.col = col
-
-    def plot_vuln(self, faint=False):
-        alpha = 0.3 if faint else 1.0
-        col = 'r' if faint else 'b'
-        if self.method == 'lognormal':
-            obs = curve_log.generate_observations(self.coeff, self.x_arr)
-            output.plot_fitted_curve(self.x_arr, obs, self.label, alpha, col)
-        else:
-            obs = curve.generate_observations(self.coeff, self.x_arr)
-            output.plot_fitted_curve(self.x_arr, obs, self.label, alpha, col)
-
-    def plot_frag(self, faint=False):
-        alpha = 0.3 if faint else 1.0
-        obs = curve_log.generate_observations(self.coeff, self.x_arr)
-        output.plot_fragility_curve(self.x_arr, obs, self.label, alpha, self.col)
-
-# ------------------------------------------------------------
-def ensure_dir(f):
-    d = os.path.dirname(f)
-    if not os.path.exists(d):
-        os.makedirs(d)
-
-## --------------------------------------------------------------------------------
-# WindDamageSimulator: Stores sampled state (PDF) for house and wind for current simulation loop
-#    
-class WindDamageSimulator(object):
-    # results (for v) stored in dictionary bucket keyed with wind_speed
-    # each entry has list form: (FLD_MEAN, [FLD_DIARRAY], [FLD_FRAGILITIES], FLD_PRESSURIZED_COUNT, [FLD_DEBRIS_AT])
-    # subarrays are indexed by house(iteration)
-    FLD_MEAN = 0
-    FLD_DIARRAY = 1
-    FLD_FRAGILITIES = 2
-    FLD_PRESSURIZED_COUNT = 3
-    FLD_DEBRIS_AT = 4
-    FLD_WI_AT = 5
-    FLD_DEBRIS_NV_AT = 6
-    FLD_DEBRIS_NUM_AT = 7
-    result_buckets = {}
-
-    # record: fragility level name, level, plot color, CurvePlot
-    fragility_thresholds = [['slight', 0.0, 'b', None],
-                            ['medium', 0.0, 'g', None],
-                            ['severe', 0.0, 'y', None],
-                            ['complete', 0.0, 'r', None]]
-
-    # ------------------------------------------------------------
-    def __init__(self, options, diCallback=None, mplDict=None):
-        self.s = None
-        self.debrisManager = None
-        self.A_final = None
-        self.diCallback = diCallback
-        self.wind_orientation = 0
-        self.mzcat = 0
-        self.di = 0
-        self.mplDict = mplDict
-        self.prevCurvePlot = None
-        self.options = options
-
-        global output
-        if mplDict is not None:
-            output = __import__('gui.output').output
-            output.hookupWidget(mplDict)
-            self.mplDict = mplDict
-        else:
-            output = __import__('core.output').output
-
-        terrain.populate_terrain_cache()
-        self.clear_loop_results()
-
-    # ------------------------------------------------------------
-    def set_fragility_thresholds(self, thresholds):
-        # thresholds is a dict in form {'slight': 0.0}
-        for thresh_key in thresholds:
-            for tup in WindDamageSimulator.fragility_thresholds:
-                if tup[0] == thresh_key:
-                    tup[1] = thresholds[thresh_key]
-                    break
-
-    # ------------------------------------------------------------
-    def set_scenario(self, s):
-        self.s = s
-        self.cols = range(ord('A'),ord('A')+self.s.house.roof_columns)
-        for i in xrange(len(self.cols)):
-            self.cols[i] = chr(self.cols[i])
-        self.rows = range(1, self.s.house.roof_rows+1)
-        self.set_fragility_thresholds(s.fragility_thresholds)
-        self.s.house.clear_sim_results()
-
-    # ------------------------------------------------------------
-    def clear_loop_results(self):
-        self.qz = 0.0
-        self.Ms = 1.0
-        self.di = 0.0
-        self.fragilities = []
-
-    # ------------------------------------------------------------
-    def set_wind_direction(self):
-        self.wind_orientation = self.s.getWindDirIndex()
-        if not self.debrisManager is None:
-            self.debrisManager.set_wind_direction_index(self.wind_orientation)
-
-    # ------------------------------------------------------------                                
-    def set_wind_profile(self):
-        self.profile = np.random.random_integers(1,10)
-        self.mzcat = terrain.calculateMZCAT(self.s.terrain_category, self.profile, self.s.getHouseHeight())
-
-    # ------------------------------------------------------------
-    def calculate_qz(self, wind_speed):
-        if self.s.regional_shielding_factor <= 0.85:
-            d = np.random.random_integers(0, 100)
-            self.Ms = 1.0
-            if d <= 63:
-                self.Ms = 0.85
-            elif d <= 63+15:
-                self.Ms = 0.95
-            Vmod = (wind_speed * self.Ms) / self.s.regional_shielding_factor
-            self.qz = 0.6 * math.pow(10, -3) * math.pow(Vmod * self.mzcat, 2)
-        else:
-            self.qz = 0.6 * math.pow(10, -3) * math.pow(wind_speed * self.mzcat, 2)
-
-    # ------------------------------------------------------------
-    def check_pressurized_failure(self, v):
-        if self.s.getOpt_Debris():
-            self.debrisManager.run(v)
-            if self.cpi == 0 and self.debrisManager.get_breached():
-                self.cpi = 0.7
-                self.cpiAt = v
-                self.file_cpis.write('%d,%.3f\n' % (self.house_number+1, v))
-
-    # ------------------------------------------------------------
-    def sample_house_and_wind_params(self):
-        self.cpi = 0
-        self.cpiAt = 0
-        self.internally_pressurized = False
-        self.set_wind_profile()
-        self.s.house.reset_results()
-        self.prev_di = 0
-
-        self.construction_level, mean_factor, cov_factor = 'na', 1.0, 1.0
-        if self.s.getOpt_ConstructionLevels():
-            self.construction_level, mean_factor, cov_factor = self.s.sampleConstructionLevel()
-
-        connection.assign_connection_strengths(self.s.house.connections, mean_factor, cov_factor)
-        connection.assign_connection_deadloads(self.s.house.connections)
-
-        zone.sample_zone_pressures(self.s.house.zones, self.wind_orientation, self.s.house.cpe_V, self.s.house.cpe_k, self.s.house.cpe_struct_V)
-        self.result_wall_collapse = False       # we don't want to collapse multiple times (no need)
-
-    # ------------------------------------------------------------------------------------------
-    def check_house_collapse(self, wind_speed):
-        if not self.result_wall_collapse:
-            for ctg in self.s.house.conn_type_groups:
-                if ctg.trigger_collapse_at > 0:
-                    perc_damaged = 0
-                    for ct in ctg.conn_types:
-                        perc_damaged += ct.perc_damaged()
-                    if perc_damaged >= ctg.trigger_collapse_at:
-                        for c in self.s.house.connections:
-                            c.damage(wind_speed, 99.9, inflZonesByConn[c])
-                        for z in self.s.house.zones:
-                            z.result_effective_area = 0
-                        self.result_wall_collapse = True
-
-    # ------------------------------------------------------------                                            
-    def calculate_connection_group_areas(self):
-        for ctg in self.s.house.conn_type_groups:
-            ctg.result_area = 0.0
-        for c in self.s.house.connections:
-            c.ctype.group.result_area += c.ctype.costing_area
-
-    # ------------------------------------------------------------
-    def calculate_damage_ratio(self, wind_speed):
-
-        # calculate damage percentages        
-        for ctg in self.s.house.conn_type_groups:
-            ctg.result_percent_damaged = 0.0
-            if ctg.group_name == 'debris':
-                ctg.result_percent_damaged = 0 if not self.debrisManager else self.debrisManager.result_dmgperc
-            else:
-                for ct in ctg.conn_types:
-                    for c in ct.connections_of_type:
-                        if c.result_damaged:
-                            ctg.result_percent_damaged += (float(c.ctype.costing_area) / float(ctg.result_area))
-
-        # calculate repair cost
-        repair_cost = 0
-        for ctg in self.s.house.conn_type_groups:
-            ctg_perc = ctg.result_percent_damaged
-            if ctg_perc > 0:
-                fact_arr = [0]
-                for factor in self.s.house.factorings:
-                    if factor.parent_id == ctg.id:
-                        factor_perc = factor.factor.result_percent_damaged
-                        if factor_perc:
-                            fact_arr.append(factor_perc)
-                max_factor_perc = max(fact_arr)
-                if ctg_perc > max_factor_perc:
-                    ctg_perc = ctg_perc - max_factor_perc
-                    repair_cost += ctg.costing.calculate_damage(ctg_perc)
-
-        # calculate initial envelope repair cost before water ingress is added
-        self.di = repair_cost / self.s.house.replace_cost
-        if self.di > 1.0:
-            self.di = 1.0
-        else:
-            self.water_ingress_cost = 0
-            if self.s.getOpt_WaterIngress():
-                self.water_ingress_cost = wateringress.get_costing_for_envelope_damage_at_v(self.di,
-                                                                                            wind_speed,
-                                                                                            self.s.house.water_groups,
-                                                                                            self.file_water)
-                repair_cost += self.water_ingress_cost
-
-        # combined internal + envelope damage costing can now be calculated
-        self.di = repair_cost / self.s.house.replace_cost
-        if self.di > 1.0:
-            self.di = 1.0
-        self.prev_di = self.di
-
-    # ------------------------------------------------------------
-    # Have mercy for all who walk within this function (I blame the engineers)
-    #
-    def redistribute_damage(self, ctg):
-        # setup for distribution
-        if ctg.distribution_order <= 0:
-            return
-        distByCol = ctg.distribution_direction == 'col'
-        primaryDir = self.cols
-        secondaryDir = self.rows
-        if not distByCol:
-            primaryDir = self.rows
-            secondaryDir = self.cols
-
-        # walk the zone grid for current group (only one conn of each group per zone)
-        for i in primaryDir:
-            for j in secondaryDir:
-                # determine zoneLocation and then zone
-                zoneLoc = i if distByCol else j
-                zoneLoc += str(j) if distByCol else str(i)
-
-                # not all grid locations have a zone
-                if zoneLoc not in zoneByLocationMap:
-                    continue
-
-                # not all zones have area or connections remaining
-                z = zoneByLocationMap[zoneLoc]
-                if z.result_effective_area == 0.0 or len(z.located_conns) == 0:
-                    continue
-
-                # not all zones have connections of all types
-                if ctg.group_name not in connByZoneTypeMap[z.zone_name]:
-                    continue
-
-                # grab appropriate connection from zone
-                c = connByZoneTypeMap[z.zone_name][ctg.group_name]
-
-                # if that connection is (newly) damaged then redistribute load/infl/area
-                if c.result_damaged and not c.result_damage_distributed:
-
-                    #print 'Connection: %s newly damaged' % c
-
-                    if ctg.patch_distribution == 1:
-                        patchList = database.db.qryConnectionPatchesFromDamagedConn(c.id)
-
-                        for patch in patchList:
-                            patch_zone = zoneByIDMap[patch[1]]
-                            patch_conn = connByIDMap[patch[0]]
-                            curr_infl = inflZonesByConn[patch_conn].get(patch_zone, None)
-                            if curr_infl is None:
-                                #print 'discarding patch as no existing patch present: %s-->%s = %f' % (patch_conn, patch_zone, patch[2])
-                                continue
-                            #print 'patching: %s-->%s = %f' % (patch_conn, patch_zone, patch[2])
-                            inflZonesByConn[patch_conn][patch_zone] = patch[2]
-                    else:
-                        gridCol, gridRow = zone.getGridFromZoneLoc(z.zone_name)
-                        if c.edge != 3:
-                            if distByCol:
-                                if c.edge == 0:
-                                    k = 0.5
-                                    if not self.redistribute_to_nearest_zone(z, range(gridRow+1, self.s.house.roof_rows), k, ctg, gridCol, gridRow, distByCol):
-                                        k = 1.0
-                                    if not self.redistribute_to_nearest_zone(z, reversed(range(0, gridRow)), k, ctg, gridCol, gridRow, distByCol):
-                                        self.redistribute_to_nearest_zone(z, range(gridRow+1, self.s.house.roof_rows), k, ctg, gridCol, gridRow, distByCol)
-                                elif c.edge == 2:
-                                    k = 1.0
-                                    self.redistribute_to_nearest_zone(z, range(gridRow+1, self.s.house.roof_rows), k, ctg, gridCol, gridRow, distByCol)
-                                elif c.edge == 1:
-                                    k = 1.0
-                                    self.redistribute_to_nearest_zone(z, reversed(range(0, gridRow)), k, ctg, gridCol, gridRow, distByCol)
-                            else:
-                                if c.edge == 0:
-                                    k = 0.5
-                                    if not self.redistribute_to_nearest_zone(z, range(gridCol+1, self.s.house.roof_columns), k, ctg, gridCol, gridRow, distByCol):
-                                        k = 1.0
-                                    if not self.redistribute_to_nearest_zone(z, reversed(range(0, gridCol)), k, ctg, gridCol, gridRow, distByCol):
-                                        self.redistribute_to_nearest_zone(z, range(gridCol+1, self.s.house.roof_columns), k, ctg, gridCol, gridRow, distByCol)
-                                elif c.edge == 2:
-                                    k = 1.0
-                                    self.redistribute_to_nearest_zone(z, range(gridCol+1, self.s.house.roof_columns), k, ctg, gridCol, gridRow, distByCol)
-                                elif c.edge == 1:
-                                    k = 1.0
-                                    self.redistribute_to_nearest_zone(z, reversed(range(0, gridCol)), k, ctg, gridCol, gridRow, distByCol)
-
-                    if ctg.set_zone_to_zero > 0:
-                        z.result_effective_area = 0.0
-                    c.result_damage_distributed = True
-
-    # ------------------------------------------------------------
-    def redistribute_to_nearest_zone(self, zoneSrc, connRange, k, ctgroup, gridCol, gridRow, distByCol):
-        for line in connRange:
-            r = line
-            c = gridCol
-            if not distByCol:
-                r = gridRow
-                c = line
-            zoneDest = zoneByLocationMap[zone.getZoneLocFromGrid(c, r)]
-            conn = connByZoneTypeMap[zoneDest.zone_name].get(ctgroup.group_name)
-            if not conn is None:
-                if not conn.result_damaged and zoneDest.result_effective_area > 0.0:
-                    zoneDest.sampled_cpe = ((zoneDest.result_effective_area * zoneDest.sampled_cpe) +
-                                            (k * zoneSrc.result_effective_area * zoneSrc.sampled_cpe)) / (zoneDest.result_effective_area +
-                                            (k * zoneSrc.result_effective_area))
-                    zoneDest.result_effective_area = zoneDest.result_effective_area + (k * zoneSrc.result_effective_area)
-                    return True
-                if conn.edge > 0:
-                    return False
-        return False
-
-    # -------------------------------------------------------------- 
-    def run_simulation(self, wind_speed, wind_dir_index):
-        self.check_pressurized_failure(wind_speed)
-
-        self.calculate_qz(wind_speed)
-        zone.calc_zone_pressures(self.s.house.zones, self.wind_orientation, self.cpi, self.qz, self.Ms, self.s.building_spacing, self.s.getOpt_DiffShielding())
-
-        self.file_damage.write('%d,%.3f,%s' % (self.house_number+1, wind_speed, scenario.Scenario.dirs[self.wind_orientation]))
-        for ctg in self.s.house.conn_type_groups:
-            connection.calc_connection_loads(wind_speed, ctg, self.s.house, self.file_damage, self.dmg_map, inflZonesByConn, connByTypeMap)
-        if self.s.getOpt_DmgDistribute():
-            for ctg in self.s.house.conn_type_groups:
-                self.redistribute_damage(ctg)
-        self.file_damage.write('\n')
-
-        self.check_house_collapse(wind_speed)
-        self.calculate_damage_ratio(wind_speed)
-
-    # ------------------------------------------------------------
-    def simulator_mainloop(self, verbose=False):
-        date_run = datetime.datetime.now()
-
-        # setup file based reporting (files must exist and be runnable)
-        ensure_dir(os.path.join(self.options.output_folder, 'house_cpi.csv'))
-        self.file_cpis = open(os.path.join(self.options.output_folder,
-                                           'house_cpi.csv'), 'w')
-        self.file_cpis.write('Simulated House #, Cpi Changed At\n')
-        self.file_debris = open(os.path.join(self.options.output_folder,
-                                             'wind_debris.csv'), 'w')
-        self.file_debris.write('Wind Speed(m/s),% Houses Internally Pressurized,% Debris Damage Mean\n')
-        self.file_damage = open(os.path.join(self.options.output_folder,
-                                             'house_damage.csv'), 'w')
-        self.file_dmg_idx = open(os.path.join(self.options.output_folder,
-                                             'house_dmg_idx.csv'), 'w')
-        self.file_dmg = open(os.path.join(self.options.output_folder,
-                                          'houses_damaged_at_v.csv'), 'w')
-        self.file_frag = open(os.path.join(self.options.output_folder,
-                                           'fragilities.csv'), 'w')
-        self.file_frag.write('Slight Median,Slight Beta,Medium Median,Median Beta,Severe Median,Severe Beta,Complete Median,Complete Beta\n')
-        self.file_water = open(os.path.join(self.options.output_folder,
-                                            'wateringress.csv'), 'w')
-        self.file_water.write('V,Envelope DI,Water Damage,Damage Scenario,Water Damage Cost,WaterCosting\n')
-
-        header = 'Simulated House #,Wind Speed(m/s),Wind Direction,'
-
-        list_ = [ct.connection_type for ctg in self.s.house.conn_type_groups if ctg.enabled for ct in ctg.conn_types]
-        header += ','.join(list_)
-        header += '\n'
-        self.file_damage.write(header)
-
-        # optionally seed random numbers
-        if self.s.getOpt_SampleSeed():
-            np.random.seed(42)
-            zone.seed_scipy(42)
-            engine.seed(42)
-
-        # setup speeds and buckets
-        self.speeds = np.linspace(self.s.wind_speed_min, self.s.wind_speed_max, self.s.wind_speed_num_steps)
-        for wind_speed in self.speeds:
-            WindDamageSimulator.result_buckets[wind_speed] = [0.,[],[], 0, [], [], [], []]
-
-        # setup connections and groups
-        self.s.house.clear_sim_results()
-        self.calculate_connection_group_areas()
-
-        # optionally create the debris manager and make sure a wind orientation is set
-        bDebris = self.s.getOpt_Debris()
-        if bDebris:
-            self.debrisManager = debris.DebrisManager(self.s.house,
-                                                      self.s.region,
-                                                      self.s.wind_speed_min, self.s.wind_speed_max, self.s.wind_speed_num_steps,
-                                                      self.s.getOpt_DebrisStaggeredSources(),
-                                                      self.s.debris_radius,
-                                                      self.s.debris_angle,
-                                                      self.s.debris_extension,
-                                                      self.s.building_spacing,
-                                                      self.s.source_items,
-                                                      self.s.flighttime_mean,
-                                                      self.s.flighttime_stddev)
-        self.set_wind_direction()
-
-        # gui bookkeeping
-        if self.diCallback:
-            totalLoops = self.s.num_iters * len(self.speeds)
-            currentLoop = 1
-
-        ## ---------------------------------------------------------------------
-        # SIMULATE HOUSES
-
-        house_results = []
-        keep_looping = True
-        for self.house_number in range(self.s.num_iters):
-            if not keep_looping:
-                break
-
-            # sample new house and wind direction (if random)
-            if self.s.wind_dir_index == 8:
-                self.set_wind_direction()
-
-            self.sample_house_and_wind_params()
-
-            # prime damage map where we track min() V that damage occurs across types for this house (reporting)         
-            self.dmg_map = {}
-            for conn_type in self.s.house.conn_types:
-                self.dmg_map[conn_type.connection_type] = 99999
-
-            for wind_speed in self.speeds:
-
-                # simulate sampled house
-                self.clear_loop_results()
-                self.run_simulation(wind_speed, self.wind_orientation)
-
-                # collect results
-                WindDamageSimulator.result_buckets[wind_speed][WindDamageSimulator.FLD_WI_AT].append(self.water_ingress_cost)
-                WindDamageSimulator.result_buckets[wind_speed][WindDamageSimulator.FLD_DIARRAY].append(self.di)
-                if bDebris:
-                    WindDamageSimulator.result_buckets[wind_speed][WindDamageSimulator.FLD_DEBRIS_AT].append(self.debrisManager.result_dmgperc)
-                    WindDamageSimulator.result_buckets[wind_speed][WindDamageSimulator.FLD_DEBRIS_NV_AT].append(self.debrisManager.result_nv)
-                    WindDamageSimulator.result_buckets[wind_speed][WindDamageSimulator.FLD_DEBRIS_NUM_AT].append(self.debrisManager.result_num_items)
-                else:
-                    WindDamageSimulator.result_buckets[wind_speed][WindDamageSimulator.FLD_DEBRIS_AT].append(0.0)
-                    WindDamageSimulator.result_buckets[wind_speed][WindDamageSimulator.FLD_DEBRIS_NV_AT].append(0)
-                    WindDamageSimulator.result_buckets[wind_speed][WindDamageSimulator.FLD_DEBRIS_NUM_AT].append(0)
-
-                # for all houses, count the number that were pressurized at this wind_speed   
-                if self.cpi != 0:
-                    WindDamageSimulator.result_buckets[wind_speed][WindDamageSimulator.FLD_PRESSURIZED_COUNT] += 1
-
-                # interact with GUI listener
-                if self.diCallback:
-                    currentLoop += 1
-                    percLoops = (float(currentLoop) / float(totalLoops)) * 100.0
-                    keep_looping = self.diCallback(wind_speed, self.di, percLoops)
-                    if not keep_looping:
-                        break
-
-            # collect results to be used by the GUI client
-            zone_results = {}
-            for z in self.s.house.zones:
-                zone_results[z.zone_name] = [z.zone_name,
-                                             z.sampled_cpe,
-                                             z.sampled_cpe_struct,
-                                             z.sampled_cpe_eaves]
-
-            conn_results = []
-            for c in self.s.house.connections:
-                conn_results.append([c.ctype.connection_type,
-                                     c.location_zone.zone_name,
-                                     c.result_failure_v_raw,
-                                     c.result_strength,
-                                     c.result_deadload,
-                                     c.result_damaged_report,
-                                     c.ctype.group.group_name,
-                                     c.id])
-
-            house_results.append([zone_results,
-                                  self.dmg_map,
-                                  self.wind_orientation,
-                                  self.cpiAt,
-                                  conn_results,
-                                  self.construction_level])
-
-        if keep_looping:
-            # post processing of results (aggregations)
-            for wind_speed in self.speeds:
-
-                # write debris output file
-                debrisarray = np.array(WindDamageSimulator.result_buckets[wind_speed][WindDamageSimulator.FLD_DEBRIS_AT])
-                perc = WindDamageSimulator.result_buckets[wind_speed][WindDamageSimulator.FLD_PRESSURIZED_COUNT]/float(self.s.num_iters) * 100.0
-                self.file_debris.write('%.3f,%.3f,%.3f\n' % (wind_speed, perc, np.mean(debrisarray) * 100.0))
-
-                # calculate and store DI mean
-                diarray = np.array(WindDamageSimulator.result_buckets[wind_speed][WindDamageSimulator.FLD_DIARRAY])
-                WindDamageSimulator.result_buckets[wind_speed][WindDamageSimulator.FLD_MEAN] = np.mean(diarray)
-
-                # calculate fragilities
-                for thr in WindDamageSimulator.fragility_thresholds:
-                    filter = diarray > thr[1]
-                    p = (float(diarray[filter].size)) / (float(diarray.size))
-                    WindDamageSimulator.result_buckets[wind_speed][WindDamageSimulator.FLD_FRAGILITIES].append(p)
-
-        # produce damage map report
-        self.file_dmg.write('Number of Damaged Houses\n')
-        self.file_dmg.write('Num Houses,%d\n' % self.s.num_iters)
-        self.file_dmg.write('Wind Direction,%s\n' % scenario.Scenario.dirs[self.wind_orientation])
-        self.file_dmg.write('Wind Speed(m/s)')
-
-        # setup headers and counts
-        self.file_dmg.write(','.join([conn_type.connection_type for conn_type in self.s.house.conn_types]))
-        self.file_dmg.write('\n')
-
-        # we need to count houses damaged by type for each v
-        counts = {}
-        for wind_speed in self.speeds:
-            self.file_dmg.write(str(wind_speed))
-
-            # initialise damage counts for each conn_type to zero
-            for conn_type in self.s.house.conn_types:
-                counts[conn_type.connection_type] = 0
-
-            # for all houses, increment type counts if wind_speed exceeds minimum observed damages.
-            for hr in house_results:
-                dmg_map = hr[1]
-                for conn_type in self.s.house.conn_types:
-                    dmg_min = dmg_map[conn_type.connection_type]
-                    if wind_speed >= dmg_min:
-                        counts[conn_type.connection_type] += 1
-
-            # write accumulated counts for this wind speed
-            self.file_dmg.write(','.join([str(counts[conn_type.connection_type]) for conn_type in self.s.house.conn_types]))
-            self.file_dmg.write('\n')
-
-        # cleanup: close output files
-        self.file_cpis.close()
-        self.file_debris.close()
-        self.file_damage.close()
-        self.file_dmg.close()
-        self.file_water.close()
-        self.debrisManager = None
-
-<<<<<<< HEAD
-        # temporary
-        di_summary = []
-        for speed, value in type(self).result_buckets.iteritems():
-            tmp = np.array(value[1])
-            tmp_added = np.append(tmp, [speed, tmp.mean()])
-            di_summary.append(tmp_added)
-
-        columns_str = [str(x) for x in range(self.s.num_iters)]
-        columns_str.append('speed')
-        columns_str.append('mean')
-        df_di_summary = pd.DataFrame(di_summary, columns=columns_str)
-        df_di_summary.to_csv(self.file_dmg_idx, index=False)
-        self.file_dmg_idx.close()
-=======
-        filename = 'house_dmg_idx.csv'
-        file_dmg_idx = os.path.join(self.options.output_folder, filename)
-
-        speeds = []
-        di_array = []
-        for key, value in type(self).result_buckets.iteritems():
-            speeds.append(key)
-            di_array.append(value[type(self).FLD_DIARRAY])
-
-        df_dmg_idx = pd.DataFrame(di_array)
-        mean_dmg_idx = df_dmg_idx.mean(axis=1)
-        df_dmg_idx['speed'] = speeds
-        df_dmg_idx['mean'] = mean_dmg_idx
-
-        df_dmg_idx.to_csv(file_dmg_idx, index=False)
->>>>>>> 1408a03a
-
-        if keep_looping:
-            self.fit_fragility_curves()
-            self.file_frag.close()
-            runTime = (datetime.datetime.now() - date_run)
-            return runTime, house_results
-        else:
-            self.file_frag.close()
-            return None, None
-
-    # --------------------------------------------------------------
-    def get_windresults_perc_houses_breached(self):
-        breaches = []
-        for wind_speed in self.speeds:
-            perc = WindDamageSimulator.result_buckets[wind_speed][WindDamageSimulator.FLD_PRESSURIZED_COUNT]/float(self.s.num_iters) * 100.0
-            breaches.append(perc)
-        return self.speeds, breaches
-
-    # --------------------------------------------------------------
-    def get_windresults_samples_perc_debris_damage(self):
-        samples = {}
-        for wind_speed in self.speeds:
-            samples[wind_speed] = WindDamageSimulator.result_buckets[wind_speed][WindDamageSimulator.FLD_DEBRIS_AT]
-        return self.speeds, samples
-
-    # --------------------------------------------------------------
-    def get_windresults_samples_nv(self):
-        samples = {}
-        for wind_speed in self.speeds:
-            samples[wind_speed] = WindDamageSimulator.result_buckets[wind_speed][WindDamageSimulator.FLD_DEBRIS_NV_AT]
-        return self.speeds, samples
-
-    # --------------------------------------------------------------
-    def get_windresults_samples_num_items(self):
-        samples = {}
-        for wind_speed in self.speeds:
-            samples[wind_speed] = WindDamageSimulator.result_buckets[wind_speed][WindDamageSimulator.FLD_DEBRIS_NUM_AT]
-        return self.speeds, samples
-
-    # --------------------------------------------------------------
-    def get_windresults_samples_perc_water_ingress(self):
-        samples = {}
-        for wind_speed in self.speeds:
-            samples[wind_speed] = WindDamageSimulator.result_buckets[wind_speed][WindDamageSimulator.FLD_WI_AT]
-        return self.speeds, samples
-
-    # --------------------------------------------------------------
-    def plot_connection_damage(self, vRed, vBlue):
-        for ctg_name in ['sheeting', 'batten', 'rafter', 'piersgroup', 'wallracking', 'Truss']:
-            if ctgMap.get(ctg_name, None) is None:
-                continue
-            vgrid = np.ones((self.s.house.roof_rows, self.s.house.roof_columns), 'Float32') * vBlue + 10.0
-            for conn in connByTypeGroupMap[ctg_name]:
-                gridCol, gridRow = zone.getGridFromZoneLoc(conn.location_zone.zone_name)
-                if conn.result_failure_v > 0:
-                    vgrid[gridRow][gridCol] = conn.result_failure_v
-            output.plot_damage_show(ctg_name, vgrid, self.s.house.roof_columns, self.s.house.roof_rows, vRed, vBlue)
-
-        if 'plot_wall_damage_show' in output.__dict__:
-            wall_major_rows = 2
-            wall_major_cols = self.s.house.roof_columns
-            wall_minor_rows = 2
-            wall_minor_cols = 8
-
-            for ctg_name in ('wallcladding', 'wallcollapse'):
-                if ctgMap.get(ctg_name, None) is None:
-                    continue
-
-                v_south_grid = np.ones((wall_major_rows, wall_major_cols), 'Float32') * vBlue + 10.0
-                v_north_grid = np.ones((wall_major_rows, wall_major_cols), 'Float32') * vBlue + 10.0
-                v_west_grid = np.ones((wall_minor_rows, wall_minor_cols), 'Float32') * vBlue + 10.0
-                v_east_grid = np.ones((wall_minor_rows, wall_minor_cols), 'Float32') * vBlue + 10.0
-
-                # construct south grid
-                for gridCol in range(0, wall_major_cols):
-                    for gridRow in range(0, wall_major_rows):
-                        colChar = chr(ord('A')+gridCol)
-                        loc = 'WS%s%d' % (colChar, gridRow+1)
-                        conn = connByZoneTypeMap[loc].get(ctg_name)
-                        if conn and conn.result_failure_v > 0:
-                            v_south_grid[gridRow][gridCol] = conn.result_failure_v
-
-                # construct north grid
-                for gridCol in range(0, wall_major_cols):
-                    for gridRow in range(0, wall_major_rows):
-                        colChar = chr(ord('A')+gridCol)
-                        loc = 'WN%s%d' % (colChar, gridRow+1)
-                        conn = connByZoneTypeMap[loc].get(ctg_name)
-                        if conn and conn.result_failure_v > 0:
-                            v_north_grid[gridRow][gridCol] = conn.result_failure_v
-
-                # construct west grid
-                for gridCol in range(0, wall_minor_cols):
-                    for gridRow in range(0, wall_minor_rows):
-                        loc = 'WW%d%d' % (gridCol+2, gridRow+1)
-                        conn = connByZoneTypeMap[loc].get(ctg_name)
-                        if conn and conn.result_failure_v > 0:
-                            v_west_grid[gridRow][gridCol] = conn.result_failure_v
-
-                # construct east grid
-                for gridCol in range(0, wall_minor_cols):
-                    for gridRow in range(0, wall_minor_rows):
-                        loc = 'WE%d%d' % (gridCol+2, gridRow+1)
-                        conn = connByZoneTypeMap[loc].get(ctg_name)
-                        if conn and conn.result_failure_v > 0:
-                            v_east_grid[gridRow][gridCol] = conn.result_failure_v
-
-                output.plot_wall_damage_show(ctg_name,
-                                             v_south_grid, v_north_grid, v_west_grid, v_east_grid,
-                                             wall_major_cols, wall_major_rows,
-                                             wall_minor_cols, wall_minor_rows,
-                                             vRed, vBlue)
-
-    # --------------------------------------------------------------
-    # This needs to be done outside of the plotting function as these coefficients are
-    # the final output of this program in batch... they are all that matters.
-    #
-    def fit_fragility_curves(self):
-        # unpack the fragility means into seperate arrays for fit/plot.
-        self.frag_levels = []
-        for thr in WindDamageSimulator.fragility_thresholds:
-            self.frag_levels.append(np.zeros(len(self.speeds)))
-        for i, wind_speed in enumerate(self.speeds):
-            for frag_ind in range(len(self.frag_levels)):
-                self.frag_levels[frag_ind][i] = WindDamageSimulator.result_buckets[wind_speed][WindDamageSimulator.FLD_FRAGILITIES][frag_ind]
-
-        # fit curves and store results
-        coeff_arr = []
-        ss = 0
-        for frag_ind in range(len(self.frag_levels)):
-            try:
-                coeff_arr, ss = curve_log.fit_curve(self.speeds, self.frag_levels[frag_ind], False)
-                if frag_ind > 0:
-                    self.file_frag.write(',')
-
-                label = '%s(%.2f)' % (WindDamageSimulator.fragility_thresholds[frag_ind][0],
-                                    WindDamageSimulator.fragility_thresholds[frag_ind][1])
-                self.file_frag.write('%f,%f' % (coeff_arr[0], coeff_arr[1]))
-                WindDamageSimulator.fragility_thresholds[frag_ind][3] = CurvePlot(coeff_arr,
-                                                                              'lognormal',
-                                                                              self.s.wind_speed_min,
-                                                                              self.s.wind_speed_max,
-                                                                              label,
-                                                                              WindDamageSimulator.fragility_thresholds[frag_ind][2])
-            except Exception, e:
-                print 'fit_fragility_curves failed to fit: coeff_arr: %s' % coeff_arr
-                print e
-
-        self.file_frag.write('\n')
-
-    # --------------------------------------------------------------
-    def plot_fragility(self, output_folder):
-        for frag_ind in range(len(self.frag_levels)):
-            output.plot_fragility_curve(self.speeds,
-                                        self.frag_levels[frag_ind],
-                                        '_nolegend_',
-                                        0.3,
-                                        WindDamageSimulator.fragility_thresholds[frag_ind][2])
-            plot_obj = WindDamageSimulator.fragility_thresholds[frag_ind][3]
-            if plot_obj:
-                plot_obj.plot_frag()
-
-        output.plot_fragility_show(self.s.num_iters, self.s.wind_speed_min, self.s.wind_speed_max, output_folder)
-
-
-    # --------------------------------------------------------------
-    def fit_vuln_curve(self):
-        self.wind_speeds = np.zeros(len(self.speeds))
-        self.di_means = np.zeros(len(self.speeds))
-        i = 0
-        ss = 0
-        for wind_speed in self.speeds:
-            self.wind_speeds[i] = wind_speed
-            self.di_means[i] = WindDamageSimulator.result_buckets[wind_speed][WindDamageSimulator.FLD_MEAN]
-            i = i + 1
-        if self.s.getOpt_VulnFitLog():
-            self.A_final, self.ss = curve_log.fit_curve(self.wind_speeds, self.di_means)
-        else:
-            self.A_final, self.ss = curve.fit_curve(self.wind_speeds, self.di_means)
-
-    # --------------------------------------------------------------
-    def plot_vulnerability(self, output_folder, label="Fitted Curve"):
-        # fit current observations
-        self.fit_vuln_curve()
-
-        # plot means
-        if self.s.num_iters <= 100:
-            for wind_speed in self.speeds:
-                damage_indexes = WindDamageSimulator.result_buckets[wind_speed][WindDamageSimulator.FLD_DIARRAY]
-                output.plot_wind_event_damage([wind_speed]*len(damage_indexes), damage_indexes)
-        output.plot_wind_event_mean(self.wind_speeds, self.di_means)
-
-        # plot fitted curve (with previous dimmed red)
-        cp = CurvePlot(self.A_final,
-                       'lognormal' if self.s.getOpt_VulnFitLog() else 'original',
-                       self.s.wind_speed_min,
-                       self.s.wind_speed_max,
-                       "Fitted Curve")
-        cp.plot_vuln()
-        if not self.prevCurvePlot is None:
-            self.prevCurvePlot.plot_vuln(True)
-        self.prevCurvePlot = cp
-
-    # --------------------------------------------------------------
-    def show_results(self, output_folder=None, vRed=40, vBlue=80):
-        if not self.mplDict is None:
-            self.mplDict['fragility'].axes.cla()
-            self.mplDict['fragility'].axes.figure.canvas.draw()
-            self.mplDict['vulnerability'].axes.cla()
-            self.mplDict['vulnerability'].axes.figure.canvas.draw()
-        if self.s.getOpt_DmgPlotFragility():
-            self.plot_fragility(output_folder)
-        if self.s.getOpt_DmgPlotVuln():
-            self.plot_vulnerability(output_folder)
-            output.plot_wind_event_show(self.s.num_iters, self.s.wind_speed_min, self.s.wind_speed_max, output_folder)
-        self.plot_connection_damage(vRed, vBlue)
-
-    # --------------------------------------------------------------
-    def clear_connection_damage(self):
-        v = np.ones((self.s.house.roof_rows, self.s.house.roof_columns), 'Float32') * self.s.wind_speed_max
-        for ctname in ['sheeting', 'batten', 'rafter', 'piersgroup', 'wallracking']:
-            output.plot_damage_show(ctname, v, self.s.house.roof_columns, self.s.house.roof_rows, self.s.wind_speed_min, self.s.wind_speed_max)
-        for ctname in ['wallcladding', 'wallcollapse']:
-            wall_major_rows = 2
-            wall_major_cols = self.s.house.roof_columns
-            wall_minor_rows = 2
-            wall_minor_cols = 8
-            v_major_grid = np.ones((wall_major_rows, wall_major_cols), 'Float32') * self.s.wind_speed_max
-            v_minor_grid = np.ones((wall_minor_rows, wall_minor_cols), 'Float32') * self.s.wind_speed_max
-            output.plot_wall_damage_show(ctname,
-                                         v_major_grid, v_major_grid, v_minor_grid, v_minor_grid,
-                                         wall_major_cols, wall_major_rows,
-                                         wall_minor_cols, wall_minor_rows,
-                                         self.s.wind_speed_min, self.s.wind_speed_max)
-
-# --------------------------------------------------------------
-lastiPerc = -1
-def simProgressCallback(V, di, percLoops):
-    global lastiPerc
-    iPerc = int(percLoops)
-    if iPerc != lastiPerc:
-        lastiPerc = iPerc
-        sys.stdout.write('.')
-    return True
-
-# --------------------------------------------------------------
-#@profile
-def simulate(s, options):
-    mySim = WindDamageSimulator(options, simProgressCallback if options.verbose else None, None)
-    mySim.set_scenario(s)
-    runTime, hr = mySim.simulator_mainloop(options.verbose)
-    if runTime is not None:
-        if options.plot_frag:
-            mySim.plot_fragility(options.output_folder)
-        if options.plot_vuln:
-            mySim.plot_vulnerability(options.output_folder, None)
-            output.plot_wind_event_show(mySim.s.num_iters, mySim.s.wind_speed_min, mySim.s.wind_speed_max, options.output_folder)
-    return runTime
-
-
-# --------------------------------------------------------------
-def main():
-    USAGE = '%prog -s <scenario_file> [-m <model database file>] [-o <output_folder>]'
-    parser = OptionParser(usage=USAGE, version=VERSION_DESC)
-    parser.add_option("-s", "--scenario", dest="scenario_filename", help="read scenario description from FILE", metavar="FILE")
-    parser.add_option("-m", "--model", dest="model_database", help="Use Model Database from FILE", metavar="FILE", default="../model.db")
-    parser.add_option("-o", "--output", dest="output_folder", help="folder name to store simulation results", metavar="FOLDER")
-    parser.add_option("-v", "--verbose", action="store_true", dest="verbose", default=False, help="show verbose simulator output")
-    parser.add_option("-i", "--import", dest="data_folder", help="data folder to import into model.db", metavar="FOLDER")
-    parser.add_option("--plot_vuln", action="store_true", dest="plot_vuln", default=False, help="show vulnerability plot")
-    parser.add_option("--plot_frag", action="store_true", dest="plot_frag", default=False, help="show fragility plot")
-
-    s = None
-    (options, args) = parser.parse_args()
-
-    database.configure('../model.db')
-    if options.verbose:
-        logger.configure(logger.LOGGING_CONSOLE)
-    else:
-        logger.configure(logger.LOGGING_NONE)
-
-    if options.data_folder:
-        print 'Importing database from folder: ', options.data_folder, ' to: ', options.model_database
-        dbimport.import_model(options.data_folder, options.model_database)
-        database.db.close()
-        return
-
-    if options.scenario_filename:
-        s = scenario.loadFromCSV(options.scenario_filename)
-    else:
-        print '\nERROR: Must provide as scenario file to run simulator...\n'
-        parser.print_help()
-
-    if s:
-        simulate(s, options)
-        database.db.close()
-
-# --------------------------------------------------------------
-if __name__ == '__main__':
-    sys.path.append(os.path.abspath('../'))
+# adjust python path so we may import things from peer packages
+import sys
+import os
+import numpy as np
+import pandas as pd
+import math
+import datetime
+from optparse import OptionParser
+from version import VERSION_DESC
+
+import terrain
+import connection
+import zone
+import scenario
+import curve
+import curve_log
+import dbimport
+import logger
+import database
+import debris
+import wateringress
+import engine
+from house import zoneByLocationMap, connByZoneTypeMap, ctgMap, \
+    connByTypeGroupMap, inflZonesByConn, connByTypeMap, connByIDMap, zoneByIDMap
+
+
+# ------------------------------------------------------------
+class CurvePlot(object):
+    def __init__(self, coeff, method, xmin, xmax, label='_nolegend_', col='b'):
+        self.coeff = coeff
+        self.method = method
+        self.x_arr = np.linspace(xmin, xmax, 500)
+        self.label = label
+        self.col = col
+
+    def plot_vuln(self, faint=False):
+        alpha = 0.3 if faint else 1.0
+        col = 'r' if faint else 'b'
+        if self.method == 'lognormal':
+            obs = curve_log.generate_observations(self.coeff, self.x_arr)
+            output.plot_fitted_curve(self.x_arr, obs, self.label, alpha, col)
+        else:
+            obs = curve.generate_observations(self.coeff, self.x_arr)
+            output.plot_fitted_curve(self.x_arr, obs, self.label, alpha, col)
+
+    def plot_frag(self, faint=False):
+        alpha = 0.3 if faint else 1.0
+        obs = curve_log.generate_observations(self.coeff, self.x_arr)
+        output.plot_fragility_curve(self.x_arr, obs, self.label, alpha, self.col)
+
+# ------------------------------------------------------------
+def ensure_dir(f):
+    d = os.path.dirname(f)
+    if not os.path.exists(d):
+        os.makedirs(d)
+
+## --------------------------------------------------------------------------------
+# WindDamageSimulator: Stores sampled state (PDF) for house and wind for current simulation loop
+#    
+class WindDamageSimulator(object):
+    # results (for v) stored in dictionary bucket keyed with wind_speed
+    # each entry has list form: (FLD_MEAN, [FLD_DIARRAY], [FLD_FRAGILITIES], FLD_PRESSURIZED_COUNT, [FLD_DEBRIS_AT])
+    # subarrays are indexed by house(iteration)
+    FLD_MEAN = 0
+    FLD_DIARRAY = 1
+    FLD_FRAGILITIES = 2
+    FLD_PRESSURIZED_COUNT = 3
+    FLD_DEBRIS_AT = 4
+    FLD_WI_AT = 5
+    FLD_DEBRIS_NV_AT = 6
+    FLD_DEBRIS_NUM_AT = 7
+    result_buckets = {}
+
+    # record: fragility level name, level, plot color, CurvePlot
+    fragility_thresholds = [['slight', 0.0, 'b', None],
+                            ['medium', 0.0, 'g', None],
+                            ['severe', 0.0, 'y', None],
+                            ['complete', 0.0, 'r', None]]
+
+    # ------------------------------------------------------------
+    def __init__(self, options, diCallback=None, mplDict=None):
+        self.s = None
+        self.debrisManager = None
+        self.A_final = None
+        self.diCallback = diCallback
+        self.wind_orientation = 0
+        self.mzcat = 0
+        self.di = 0
+        self.mplDict = mplDict
+        self.prevCurvePlot = None
+        self.options = options
+
+        global output
+        if mplDict is not None:
+            output = __import__('gui.output').output
+            output.hookupWidget(mplDict)
+            self.mplDict = mplDict
+        else:
+            output = __import__('core.output').output
+
+        terrain.populate_terrain_cache()
+        self.clear_loop_results()
+
+    # ------------------------------------------------------------
+    def set_fragility_thresholds(self, thresholds):
+        # thresholds is a dict in form {'slight': 0.0}
+        for thresh_key in thresholds:
+            for tup in WindDamageSimulator.fragility_thresholds:
+                if tup[0] == thresh_key:
+                    tup[1] = thresholds[thresh_key]
+                    break
+
+    # ------------------------------------------------------------
+    def set_scenario(self, s):
+        self.s = s
+        self.cols = range(ord('A'),ord('A')+self.s.house.roof_columns)
+        for i in xrange(len(self.cols)):
+            self.cols[i] = chr(self.cols[i])
+        self.rows = range(1, self.s.house.roof_rows+1)
+        self.set_fragility_thresholds(s.fragility_thresholds)
+        self.s.house.clear_sim_results()
+
+    # ------------------------------------------------------------
+    def clear_loop_results(self):
+        self.qz = 0.0
+        self.Ms = 1.0
+        self.di = 0.0
+        self.fragilities = []
+
+    # ------------------------------------------------------------
+    def set_wind_direction(self):
+        self.wind_orientation = self.s.getWindDirIndex()
+        if not self.debrisManager is None:
+            self.debrisManager.set_wind_direction_index(self.wind_orientation)
+
+    # ------------------------------------------------------------                                
+    def set_wind_profile(self):
+        self.profile = np.random.random_integers(1,10)
+        self.mzcat = terrain.calculateMZCAT(self.s.terrain_category, self.profile, self.s.getHouseHeight())
+
+    # ------------------------------------------------------------
+    def calculate_qz(self, wind_speed):
+        if self.s.regional_shielding_factor <= 0.85:
+            d = np.random.random_integers(0, 100)
+            self.Ms = 1.0
+            if d <= 63:
+                self.Ms = 0.85
+            elif d <= 63+15:
+                self.Ms = 0.95
+            Vmod = (wind_speed * self.Ms) / self.s.regional_shielding_factor
+            self.qz = 0.6 * math.pow(10, -3) * math.pow(Vmod * self.mzcat, 2)
+        else:
+            self.qz = 0.6 * math.pow(10, -3) * math.pow(wind_speed * self.mzcat, 2)
+
+    # ------------------------------------------------------------
+    def check_pressurized_failure(self, v):
+        if self.s.getOpt_Debris():
+            self.debrisManager.run(v)
+            if self.cpi == 0 and self.debrisManager.get_breached():
+                self.cpi = 0.7
+                self.cpiAt = v
+                self.file_cpis.write('%d,%.3f\n' % (self.house_number+1, v))
+
+    # ------------------------------------------------------------
+    def sample_house_and_wind_params(self):
+        self.cpi = 0
+        self.cpiAt = 0
+        self.internally_pressurized = False
+        self.set_wind_profile()
+        self.s.house.reset_results()
+        self.prev_di = 0
+
+        self.construction_level, mean_factor, cov_factor = 'na', 1.0, 1.0
+        if self.s.getOpt_ConstructionLevels():
+            self.construction_level, mean_factor, cov_factor = self.s.sampleConstructionLevel()
+
+        connection.assign_connection_strengths(self.s.house.connections, mean_factor, cov_factor)
+        connection.assign_connection_deadloads(self.s.house.connections)
+
+        zone.sample_zone_pressures(self.s.house.zones, self.wind_orientation, self.s.house.cpe_V, self.s.house.cpe_k, self.s.house.cpe_struct_V)
+        self.result_wall_collapse = False       # we don't want to collapse multiple times (no need)
+
+    # ------------------------------------------------------------------------------------------
+    def check_house_collapse(self, wind_speed):
+        if not self.result_wall_collapse:
+            for ctg in self.s.house.conn_type_groups:
+                if ctg.trigger_collapse_at > 0:
+                    perc_damaged = 0
+                    for ct in ctg.conn_types:
+                        perc_damaged += ct.perc_damaged()
+                    if perc_damaged >= ctg.trigger_collapse_at:
+                        for c in self.s.house.connections:
+                            c.damage(wind_speed, 99.9, inflZonesByConn[c])
+                        for z in self.s.house.zones:
+                            z.result_effective_area = 0
+                        self.result_wall_collapse = True
+
+    # ------------------------------------------------------------                                            
+    def calculate_connection_group_areas(self):
+        for ctg in self.s.house.conn_type_groups:
+            ctg.result_area = 0.0
+        for c in self.s.house.connections:
+            c.ctype.group.result_area += c.ctype.costing_area
+
+    # ------------------------------------------------------------
+    def calculate_damage_ratio(self, wind_speed):
+
+        # calculate damage percentages        
+        for ctg in self.s.house.conn_type_groups:
+            ctg.result_percent_damaged = 0.0
+            if ctg.group_name == 'debris':
+                ctg.result_percent_damaged = 0 if not self.debrisManager else self.debrisManager.result_dmgperc
+            else:
+                for ct in ctg.conn_types:
+                    for c in ct.connections_of_type:
+                        if c.result_damaged:
+                            ctg.result_percent_damaged += (float(c.ctype.costing_area) / float(ctg.result_area))
+
+        # calculate repair cost
+        repair_cost = 0
+        for ctg in self.s.house.conn_type_groups:
+            ctg_perc = ctg.result_percent_damaged
+            if ctg_perc > 0:
+                fact_arr = [0]
+                for factor in self.s.house.factorings:
+                    if factor.parent_id == ctg.id:
+                        factor_perc = factor.factor.result_percent_damaged
+                        if factor_perc:
+                            fact_arr.append(factor_perc)
+                max_factor_perc = max(fact_arr)
+                if ctg_perc > max_factor_perc:
+                    ctg_perc = ctg_perc - max_factor_perc
+                    repair_cost += ctg.costing.calculate_damage(ctg_perc)
+
+        # calculate initial envelope repair cost before water ingress is added
+        self.di = repair_cost / self.s.house.replace_cost
+        if self.di > 1.0:
+            self.di = 1.0
+        else:
+            self.water_ingress_cost = 0
+            if self.s.getOpt_WaterIngress():
+                self.water_ingress_cost = wateringress.get_costing_for_envelope_damage_at_v(self.di,
+                                                                                            wind_speed,
+                                                                                            self.s.house.water_groups,
+                                                                                            self.file_water)
+                repair_cost += self.water_ingress_cost
+
+        # combined internal + envelope damage costing can now be calculated
+        self.di = repair_cost / self.s.house.replace_cost
+        if self.di > 1.0:
+            self.di = 1.0
+        self.prev_di = self.di
+
+    # ------------------------------------------------------------
+    # Have mercy for all who walk within this function (I blame the engineers)
+    #
+    def redistribute_damage(self, ctg):
+        # setup for distribution
+        if ctg.distribution_order <= 0:
+            return
+        distByCol = ctg.distribution_direction == 'col'
+        primaryDir = self.cols
+        secondaryDir = self.rows
+        if not distByCol:
+            primaryDir = self.rows
+            secondaryDir = self.cols
+
+        # walk the zone grid for current group (only one conn of each group per zone)
+        for i in primaryDir:
+            for j in secondaryDir:
+                # determine zoneLocation and then zone
+                zoneLoc = i if distByCol else j
+                zoneLoc += str(j) if distByCol else str(i)
+
+                # not all grid locations have a zone
+                if zoneLoc not in zoneByLocationMap:
+                    continue
+
+                # not all zones have area or connections remaining
+                z = zoneByLocationMap[zoneLoc]
+                if z.result_effective_area == 0.0 or len(z.located_conns) == 0:
+                    continue
+
+                # not all zones have connections of all types
+                if ctg.group_name not in connByZoneTypeMap[z.zone_name]:
+                    continue
+
+                # grab appropriate connection from zone
+                c = connByZoneTypeMap[z.zone_name][ctg.group_name]
+
+                # if that connection is (newly) damaged then redistribute load/infl/area
+                if c.result_damaged and not c.result_damage_distributed:
+
+                    #print 'Connection: %s newly damaged' % c
+
+                    if ctg.patch_distribution == 1:
+                        patchList = database.db.qryConnectionPatchesFromDamagedConn(c.id)
+
+                        for patch in patchList:
+                            patch_zone = zoneByIDMap[patch[1]]
+                            patch_conn = connByIDMap[patch[0]]
+                            curr_infl = inflZonesByConn[patch_conn].get(patch_zone, None)
+                            if curr_infl is None:
+                                #print 'discarding patch as no existing patch present: %s-->%s = %f' % (patch_conn, patch_zone, patch[2])
+                                continue
+                            #print 'patching: %s-->%s = %f' % (patch_conn, patch_zone, patch[2])
+                            inflZonesByConn[patch_conn][patch_zone] = patch[2]
+                    else:
+                        gridCol, gridRow = zone.getGridFromZoneLoc(z.zone_name)
+                        if c.edge != 3:
+                            if distByCol:
+                                if c.edge == 0:
+                                    k = 0.5
+                                    if not self.redistribute_to_nearest_zone(z, range(gridRow+1, self.s.house.roof_rows), k, ctg, gridCol, gridRow, distByCol):
+                                        k = 1.0
+                                    if not self.redistribute_to_nearest_zone(z, reversed(range(0, gridRow)), k, ctg, gridCol, gridRow, distByCol):
+                                        self.redistribute_to_nearest_zone(z, range(gridRow+1, self.s.house.roof_rows), k, ctg, gridCol, gridRow, distByCol)
+                                elif c.edge == 2:
+                                    k = 1.0
+                                    self.redistribute_to_nearest_zone(z, range(gridRow+1, self.s.house.roof_rows), k, ctg, gridCol, gridRow, distByCol)
+                                elif c.edge == 1:
+                                    k = 1.0
+                                    self.redistribute_to_nearest_zone(z, reversed(range(0, gridRow)), k, ctg, gridCol, gridRow, distByCol)
+                            else:
+                                if c.edge == 0:
+                                    k = 0.5
+                                    if not self.redistribute_to_nearest_zone(z, range(gridCol+1, self.s.house.roof_columns), k, ctg, gridCol, gridRow, distByCol):
+                                        k = 1.0
+                                    if not self.redistribute_to_nearest_zone(z, reversed(range(0, gridCol)), k, ctg, gridCol, gridRow, distByCol):
+                                        self.redistribute_to_nearest_zone(z, range(gridCol+1, self.s.house.roof_columns), k, ctg, gridCol, gridRow, distByCol)
+                                elif c.edge == 2:
+                                    k = 1.0
+                                    self.redistribute_to_nearest_zone(z, range(gridCol+1, self.s.house.roof_columns), k, ctg, gridCol, gridRow, distByCol)
+                                elif c.edge == 1:
+                                    k = 1.0
+                                    self.redistribute_to_nearest_zone(z, reversed(range(0, gridCol)), k, ctg, gridCol, gridRow, distByCol)
+
+                    if ctg.set_zone_to_zero > 0:
+                        z.result_effective_area = 0.0
+                    c.result_damage_distributed = True
+
+    # ------------------------------------------------------------
+    def redistribute_to_nearest_zone(self, zoneSrc, connRange, k, ctgroup, gridCol, gridRow, distByCol):
+        for line in connRange:
+            r = line
+            c = gridCol
+            if not distByCol:
+                r = gridRow
+                c = line
+            zoneDest = zoneByLocationMap[zone.getZoneLocFromGrid(c, r)]
+            conn = connByZoneTypeMap[zoneDest.zone_name].get(ctgroup.group_name)
+            if not conn is None:
+                if not conn.result_damaged and zoneDest.result_effective_area > 0.0:
+                    zoneDest.sampled_cpe = ((zoneDest.result_effective_area * zoneDest.sampled_cpe) +
+                                            (k * zoneSrc.result_effective_area * zoneSrc.sampled_cpe)) / (zoneDest.result_effective_area +
+                                            (k * zoneSrc.result_effective_area))
+                    zoneDest.result_effective_area = zoneDest.result_effective_area + (k * zoneSrc.result_effective_area)
+                    return True
+                if conn.edge > 0:
+                    return False
+        return False
+
+    # -------------------------------------------------------------- 
+    def run_simulation(self, wind_speed, wind_dir_index):
+        self.check_pressurized_failure(wind_speed)
+
+        self.calculate_qz(wind_speed)
+        zone.calc_zone_pressures(self.s.house.zones, self.wind_orientation, self.cpi, self.qz, self.Ms, self.s.building_spacing, self.s.getOpt_DiffShielding())
+
+        self.file_damage.write('%d,%.3f,%s' % (self.house_number+1, wind_speed, scenario.Scenario.dirs[self.wind_orientation]))
+        for ctg in self.s.house.conn_type_groups:
+            connection.calc_connection_loads(wind_speed, ctg, self.s.house, self.file_damage, self.dmg_map, inflZonesByConn, connByTypeMap)
+        if self.s.getOpt_DmgDistribute():
+            for ctg in self.s.house.conn_type_groups:
+                self.redistribute_damage(ctg)
+        self.file_damage.write('\n')
+
+        self.check_house_collapse(wind_speed)
+        self.calculate_damage_ratio(wind_speed)
+
+    # ------------------------------------------------------------
+    def simulator_mainloop(self, verbose=False):
+        date_run = datetime.datetime.now()
+
+        # setup file based reporting (files must exist and be runnable)
+        ensure_dir(os.path.join(self.options.output_folder, 'house_cpi.csv'))
+        self.file_cpis = open(os.path.join(self.options.output_folder,
+                                           'house_cpi.csv'), 'w')
+        self.file_cpis.write('Simulated House #, Cpi Changed At\n')
+        self.file_debris = open(os.path.join(self.options.output_folder,
+                                             'wind_debris.csv'), 'w')
+        self.file_debris.write('Wind Speed(m/s),% Houses Internally Pressurized,% Debris Damage Mean\n')
+        self.file_damage = open(os.path.join(self.options.output_folder,
+                                             'house_damage.csv'), 'w')
+        self.file_dmg_idx = os.path.join(self.options.output_folder,
+                                             'house_dmg_idx.csv')
+        self.file_dmg = open(os.path.join(self.options.output_folder,
+                                          'houses_damaged_at_v.csv'), 'w')
+        self.file_frag = open(os.path.join(self.options.output_folder,
+                                           'fragilities.csv'), 'w')
+        self.file_frag.write('Slight Median,Slight Beta,Medium Median,Median Beta,Severe Median,Severe Beta,Complete Median,Complete Beta\n')
+        self.file_water = open(os.path.join(self.options.output_folder,
+                                            'wateringress.csv'), 'w')
+        self.file_water.write('V,Envelope DI,Water Damage,Damage Scenario,Water Damage Cost,WaterCosting\n')
+
+        header = 'Simulated House #,Wind Speed(m/s),Wind Direction,'
+
+        list_ = [ct.connection_type for ctg in self.s.house.conn_type_groups if ctg.enabled for ct in ctg.conn_types]
+        header += ','.join(list_)
+        header += '\n'
+        self.file_damage.write(header)
+
+        # optionally seed random numbers
+        if self.s.getOpt_SampleSeed():
+            np.random.seed(42)
+            zone.seed_scipy(42)
+            engine.seed(42)
+
+        # setup speeds and buckets
+        self.speeds = np.linspace(self.s.wind_speed_min, self.s.wind_speed_max, self.s.wind_speed_num_steps)
+        for wind_speed in self.speeds:
+            WindDamageSimulator.result_buckets[wind_speed] = [0.,[],[], 0, [], [], [], []]
+
+        # setup connections and groups
+        self.s.house.clear_sim_results()
+        self.calculate_connection_group_areas()
+
+        # optionally create the debris manager and make sure a wind orientation is set
+        bDebris = self.s.getOpt_Debris()
+        if bDebris:
+            self.debrisManager = debris.DebrisManager(self.s.house,
+                                                      self.s.region,
+                                                      self.s.wind_speed_min, self.s.wind_speed_max, self.s.wind_speed_num_steps,
+                                                      self.s.getOpt_DebrisStaggeredSources(),
+                                                      self.s.debris_radius,
+                                                      self.s.debris_angle,
+                                                      self.s.debris_extension,
+                                                      self.s.building_spacing,
+                                                      self.s.source_items,
+                                                      self.s.flighttime_mean,
+                                                      self.s.flighttime_stddev)
+        self.set_wind_direction()
+
+        # gui bookkeeping
+        if self.diCallback:
+            totalLoops = self.s.num_iters * len(self.speeds)
+            currentLoop = 1
+
+        ## ---------------------------------------------------------------------
+        # SIMULATE HOUSES
+
+        house_results = []
+        keep_looping = True
+        for self.house_number in range(self.s.num_iters):
+            if not keep_looping:
+                break
+
+            # sample new house and wind direction (if random)
+            if self.s.wind_dir_index == 8:
+                self.set_wind_direction()
+
+            self.sample_house_and_wind_params()
+
+            # prime damage map where we track min() V that damage occurs across types for this house (reporting)         
+            self.dmg_map = {}
+            for conn_type in self.s.house.conn_types:
+                self.dmg_map[conn_type.connection_type] = 99999
+
+            for wind_speed in self.speeds:
+
+                # simulate sampled house
+                self.clear_loop_results()
+                self.run_simulation(wind_speed, self.wind_orientation)
+
+                # collect results
+                WindDamageSimulator.result_buckets[wind_speed][WindDamageSimulator.FLD_WI_AT].append(self.water_ingress_cost)
+                WindDamageSimulator.result_buckets[wind_speed][WindDamageSimulator.FLD_DIARRAY].append(self.di)
+                if bDebris:
+                    WindDamageSimulator.result_buckets[wind_speed][WindDamageSimulator.FLD_DEBRIS_AT].append(self.debrisManager.result_dmgperc)
+                    WindDamageSimulator.result_buckets[wind_speed][WindDamageSimulator.FLD_DEBRIS_NV_AT].append(self.debrisManager.result_nv)
+                    WindDamageSimulator.result_buckets[wind_speed][WindDamageSimulator.FLD_DEBRIS_NUM_AT].append(self.debrisManager.result_num_items)
+                else:
+                    WindDamageSimulator.result_buckets[wind_speed][WindDamageSimulator.FLD_DEBRIS_AT].append(0.0)
+                    WindDamageSimulator.result_buckets[wind_speed][WindDamageSimulator.FLD_DEBRIS_NV_AT].append(0)
+                    WindDamageSimulator.result_buckets[wind_speed][WindDamageSimulator.FLD_DEBRIS_NUM_AT].append(0)
+
+                # for all houses, count the number that were pressurized at this wind_speed   
+                if self.cpi != 0:
+                    WindDamageSimulator.result_buckets[wind_speed][WindDamageSimulator.FLD_PRESSURIZED_COUNT] += 1
+
+                # interact with GUI listener
+                if self.diCallback:
+                    currentLoop += 1
+                    percLoops = (float(currentLoop) / float(totalLoops)) * 100.0
+                    keep_looping = self.diCallback(wind_speed, self.di, percLoops)
+                    if not keep_looping:
+                        break
+
+            # collect results to be used by the GUI client
+            zone_results = {}
+            for z in self.s.house.zones:
+                zone_results[z.zone_name] = [z.zone_name,
+                                             z.sampled_cpe,
+                                             z.sampled_cpe_struct,
+                                             z.sampled_cpe_eaves]
+
+            conn_results = []
+            for c in self.s.house.connections:
+                conn_results.append([c.ctype.connection_type,
+                                     c.location_zone.zone_name,
+                                     c.result_failure_v_raw,
+                                     c.result_strength,
+                                     c.result_deadload,
+                                     c.result_damaged_report,
+                                     c.ctype.group.group_name,
+                                     c.id])
+
+            house_results.append([zone_results,
+                                  self.dmg_map,
+                                  self.wind_orientation,
+                                  self.cpiAt,
+                                  conn_results,
+                                  self.construction_level])
+
+        if keep_looping:
+            # post processing of results (aggregations)
+            for wind_speed in self.speeds:
+
+                # write debris output file
+                debrisarray = np.array(WindDamageSimulator.result_buckets[wind_speed][WindDamageSimulator.FLD_DEBRIS_AT])
+                perc = WindDamageSimulator.result_buckets[wind_speed][WindDamageSimulator.FLD_PRESSURIZED_COUNT]/float(self.s.num_iters) * 100.0
+                self.file_debris.write('%.3f,%.3f,%.3f\n' % (wind_speed, perc, np.mean(debrisarray) * 100.0))
+
+                # calculate and store DI mean
+                diarray = np.array(WindDamageSimulator.result_buckets[wind_speed][WindDamageSimulator.FLD_DIARRAY])
+                WindDamageSimulator.result_buckets[wind_speed][WindDamageSimulator.FLD_MEAN] = np.mean(diarray)
+
+                # calculate fragilities
+                for thr in WindDamageSimulator.fragility_thresholds:
+                    filter = diarray > thr[1]
+                    p = (float(diarray[filter].size)) / (float(diarray.size))
+                    WindDamageSimulator.result_buckets[wind_speed][WindDamageSimulator.FLD_FRAGILITIES].append(p)
+
+        # produce damage map report
+        self.file_dmg.write('Number of Damaged Houses\n')
+        self.file_dmg.write('Num Houses,%d\n' % self.s.num_iters)
+        self.file_dmg.write('Wind Direction,%s\n' % scenario.Scenario.dirs[self.wind_orientation])
+        self.file_dmg.write('Wind Speed(m/s)')
+
+        # setup headers and counts
+        self.file_dmg.write(','.join([conn_type.connection_type for conn_type in self.s.house.conn_types]))
+        self.file_dmg.write('\n')
+
+        # we need to count houses damaged by type for each v
+        counts = {}
+        for wind_speed in self.speeds:
+            self.file_dmg.write(str(wind_speed))
+
+            # initialise damage counts for each conn_type to zero
+            for conn_type in self.s.house.conn_types:
+                counts[conn_type.connection_type] = 0
+
+            # for all houses, increment type counts if wind_speed exceeds minimum observed damages.
+            for hr in house_results:
+                dmg_map = hr[1]
+                for conn_type in self.s.house.conn_types:
+                    dmg_min = dmg_map[conn_type.connection_type]
+                    if wind_speed >= dmg_min:
+                        counts[conn_type.connection_type] += 1
+
+            # write accumulated counts for this wind speed
+            self.file_dmg.write(','.join([str(counts[conn_type.connection_type]) for conn_type in self.s.house.conn_types]))
+            self.file_dmg.write('\n')
+
+        # cleanup: close output files
+        self.file_cpis.close()
+        self.file_debris.close()
+        self.file_damage.close()
+        self.file_dmg.close()
+        self.file_water.close()
+        self.debrisManager = None
+
+        speeds = []
+        di_array = []
+        for key, value in type(self).result_buckets.iteritems():
+            speeds.append(key)
+            di_array.append(value[type(self).FLD_DIARRAY])
+
+        df_dmg_idx = pd.DataFrame(di_array)
+        mean_dmg_idx = df_dmg_idx.mean(axis=1)
+        df_dmg_idx['speed'] = speeds
+        df_dmg_idx['mean'] = mean_dmg_idx
+
+        df_dmg_idx.to_csv(self.file_dmg_idx, index=False)
+
+        if keep_looping:
+            self.fit_fragility_curves()
+            self.file_frag.close()
+            runTime = (datetime.datetime.now() - date_run)
+            return runTime, house_results
+        else:
+            self.file_frag.close()
+            return None, None
+
+    # --------------------------------------------------------------
+    def get_windresults_perc_houses_breached(self):
+        breaches = []
+        for wind_speed in self.speeds:
+            perc = WindDamageSimulator.result_buckets[wind_speed][WindDamageSimulator.FLD_PRESSURIZED_COUNT]/float(self.s.num_iters) * 100.0
+            breaches.append(perc)
+        return self.speeds, breaches
+
+    # --------------------------------------------------------------
+    def get_windresults_samples_perc_debris_damage(self):
+        samples = {}
+        for wind_speed in self.speeds:
+            samples[wind_speed] = WindDamageSimulator.result_buckets[wind_speed][WindDamageSimulator.FLD_DEBRIS_AT]
+        return self.speeds, samples
+
+    # --------------------------------------------------------------
+    def get_windresults_samples_nv(self):
+        samples = {}
+        for wind_speed in self.speeds:
+            samples[wind_speed] = WindDamageSimulator.result_buckets[wind_speed][WindDamageSimulator.FLD_DEBRIS_NV_AT]
+        return self.speeds, samples
+
+    # --------------------------------------------------------------
+    def get_windresults_samples_num_items(self):
+        samples = {}
+        for wind_speed in self.speeds:
+            samples[wind_speed] = WindDamageSimulator.result_buckets[wind_speed][WindDamageSimulator.FLD_DEBRIS_NUM_AT]
+        return self.speeds, samples
+
+    # --------------------------------------------------------------
+    def get_windresults_samples_perc_water_ingress(self):
+        samples = {}
+        for wind_speed in self.speeds:
+            samples[wind_speed] = WindDamageSimulator.result_buckets[wind_speed][WindDamageSimulator.FLD_WI_AT]
+        return self.speeds, samples
+
+    # --------------------------------------------------------------
+    def plot_connection_damage(self, vRed, vBlue):
+        for ctg_name in ['sheeting', 'batten', 'rafter', 'piersgroup', 'wallracking', 'Truss']:
+            if ctgMap.get(ctg_name, None) is None:
+                continue
+            vgrid = np.ones((self.s.house.roof_rows, self.s.house.roof_columns), 'Float32') * vBlue + 10.0
+            for conn in connByTypeGroupMap[ctg_name]:
+                gridCol, gridRow = zone.getGridFromZoneLoc(conn.location_zone.zone_name)
+                if conn.result_failure_v > 0:
+                    vgrid[gridRow][gridCol] = conn.result_failure_v
+            output.plot_damage_show(ctg_name, vgrid, self.s.house.roof_columns, self.s.house.roof_rows, vRed, vBlue)
+
+        if 'plot_wall_damage_show' in output.__dict__:
+            wall_major_rows = 2
+            wall_major_cols = self.s.house.roof_columns
+            wall_minor_rows = 2
+            wall_minor_cols = 8
+
+            for ctg_name in ('wallcladding', 'wallcollapse'):
+                if ctgMap.get(ctg_name, None) is None:
+                    continue
+
+                v_south_grid = np.ones((wall_major_rows, wall_major_cols), 'Float32') * vBlue + 10.0
+                v_north_grid = np.ones((wall_major_rows, wall_major_cols), 'Float32') * vBlue + 10.0
+                v_west_grid = np.ones((wall_minor_rows, wall_minor_cols), 'Float32') * vBlue + 10.0
+                v_east_grid = np.ones((wall_minor_rows, wall_minor_cols), 'Float32') * vBlue + 10.0
+
+                # construct south grid
+                for gridCol in range(0, wall_major_cols):
+                    for gridRow in range(0, wall_major_rows):
+                        colChar = chr(ord('A')+gridCol)
+                        loc = 'WS%s%d' % (colChar, gridRow+1)
+                        conn = connByZoneTypeMap[loc].get(ctg_name)
+                        if conn and conn.result_failure_v > 0:
+                            v_south_grid[gridRow][gridCol] = conn.result_failure_v
+
+                # construct north grid
+                for gridCol in range(0, wall_major_cols):
+                    for gridRow in range(0, wall_major_rows):
+                        colChar = chr(ord('A')+gridCol)
+                        loc = 'WN%s%d' % (colChar, gridRow+1)
+                        conn = connByZoneTypeMap[loc].get(ctg_name)
+                        if conn and conn.result_failure_v > 0:
+                            v_north_grid[gridRow][gridCol] = conn.result_failure_v
+
+                # construct west grid
+                for gridCol in range(0, wall_minor_cols):
+                    for gridRow in range(0, wall_minor_rows):
+                        loc = 'WW%d%d' % (gridCol+2, gridRow+1)
+                        conn = connByZoneTypeMap[loc].get(ctg_name)
+                        if conn and conn.result_failure_v > 0:
+                            v_west_grid[gridRow][gridCol] = conn.result_failure_v
+
+                # construct east grid
+                for gridCol in range(0, wall_minor_cols):
+                    for gridRow in range(0, wall_minor_rows):
+                        loc = 'WE%d%d' % (gridCol+2, gridRow+1)
+                        conn = connByZoneTypeMap[loc].get(ctg_name)
+                        if conn and conn.result_failure_v > 0:
+                            v_east_grid[gridRow][gridCol] = conn.result_failure_v
+
+                output.plot_wall_damage_show(ctg_name,
+                                             v_south_grid, v_north_grid, v_west_grid, v_east_grid,
+                                             wall_major_cols, wall_major_rows,
+                                             wall_minor_cols, wall_minor_rows,
+                                             vRed, vBlue)
+
+    # --------------------------------------------------------------
+    # This needs to be done outside of the plotting function as these coefficients are
+    # the final output of this program in batch... they are all that matters.
+    #
+    def fit_fragility_curves(self):
+        # unpack the fragility means into seperate arrays for fit/plot.
+        self.frag_levels = []
+        for thr in WindDamageSimulator.fragility_thresholds:
+            self.frag_levels.append(np.zeros(len(self.speeds)))
+        for i, wind_speed in enumerate(self.speeds):
+            for frag_ind in range(len(self.frag_levels)):
+                self.frag_levels[frag_ind][i] = WindDamageSimulator.result_buckets[wind_speed][WindDamageSimulator.FLD_FRAGILITIES][frag_ind]
+
+        # fit curves and store results
+        coeff_arr = []
+        ss = 0
+        for frag_ind in range(len(self.frag_levels)):
+            try:
+                coeff_arr, ss = curve_log.fit_curve(self.speeds, self.frag_levels[frag_ind], False)
+                if frag_ind > 0:
+                    self.file_frag.write(',')
+
+                label = '%s(%.2f)' % (WindDamageSimulator.fragility_thresholds[frag_ind][0],
+                                    WindDamageSimulator.fragility_thresholds[frag_ind][1])
+                self.file_frag.write('%f,%f' % (coeff_arr[0], coeff_arr[1]))
+                WindDamageSimulator.fragility_thresholds[frag_ind][3] = CurvePlot(coeff_arr,
+                                                                              'lognormal',
+                                                                              self.s.wind_speed_min,
+                                                                              self.s.wind_speed_max,
+                                                                              label,
+                                                                              WindDamageSimulator.fragility_thresholds[frag_ind][2])
+            except Exception, e:
+                print 'fit_fragility_curves failed to fit: coeff_arr: %s' % coeff_arr
+                print e
+
+        self.file_frag.write('\n')
+
+    # --------------------------------------------------------------
+    def plot_fragility(self, output_folder):
+        for frag_ind in range(len(self.frag_levels)):
+            output.plot_fragility_curve(self.speeds,
+                                        self.frag_levels[frag_ind],
+                                        '_nolegend_',
+                                        0.3,
+                                        WindDamageSimulator.fragility_thresholds[frag_ind][2])
+            plot_obj = WindDamageSimulator.fragility_thresholds[frag_ind][3]
+            if plot_obj:
+                plot_obj.plot_frag()
+
+        output.plot_fragility_show(self.s.num_iters, self.s.wind_speed_min, self.s.wind_speed_max, output_folder)
+
+
+    # --------------------------------------------------------------
+    def fit_vuln_curve(self):
+        self.wind_speeds = np.zeros(len(self.speeds))
+        self.di_means = np.zeros(len(self.speeds))
+        i = 0
+        ss = 0
+        for wind_speed in self.speeds:
+            self.wind_speeds[i] = wind_speed
+            self.di_means[i] = WindDamageSimulator.result_buckets[wind_speed][WindDamageSimulator.FLD_MEAN]
+            i = i + 1
+        if self.s.getOpt_VulnFitLog():
+            self.A_final, self.ss = curve_log.fit_curve(self.wind_speeds, self.di_means)
+        else:
+            self.A_final, self.ss = curve.fit_curve(self.wind_speeds, self.di_means)
+
+    # --------------------------------------------------------------
+    def plot_vulnerability(self, output_folder, label="Fitted Curve"):
+        # fit current observations
+        self.fit_vuln_curve()
+
+        # plot means
+        if self.s.num_iters <= 100:
+            for wind_speed in self.speeds:
+                damage_indexes = WindDamageSimulator.result_buckets[wind_speed][WindDamageSimulator.FLD_DIARRAY]
+                output.plot_wind_event_damage([wind_speed]*len(damage_indexes), damage_indexes)
+        output.plot_wind_event_mean(self.wind_speeds, self.di_means)
+
+        # plot fitted curve (with previous dimmed red)
+        cp = CurvePlot(self.A_final,
+                       'lognormal' if self.s.getOpt_VulnFitLog() else 'original',
+                       self.s.wind_speed_min,
+                       self.s.wind_speed_max,
+                       "Fitted Curve")
+        cp.plot_vuln()
+        if not self.prevCurvePlot is None:
+            self.prevCurvePlot.plot_vuln(True)
+        self.prevCurvePlot = cp
+
+    # --------------------------------------------------------------
+    def show_results(self, output_folder=None, vRed=40, vBlue=80):
+        if not self.mplDict is None:
+            self.mplDict['fragility'].axes.cla()
+            self.mplDict['fragility'].axes.figure.canvas.draw()
+            self.mplDict['vulnerability'].axes.cla()
+            self.mplDict['vulnerability'].axes.figure.canvas.draw()
+        if self.s.getOpt_DmgPlotFragility():
+            self.plot_fragility(output_folder)
+        if self.s.getOpt_DmgPlotVuln():
+            self.plot_vulnerability(output_folder)
+            output.plot_wind_event_show(self.s.num_iters, self.s.wind_speed_min, self.s.wind_speed_max, output_folder)
+        self.plot_connection_damage(vRed, vBlue)
+
+    # --------------------------------------------------------------
+    def clear_connection_damage(self):
+        v = np.ones((self.s.house.roof_rows, self.s.house.roof_columns), 'Float32') * self.s.wind_speed_max
+        for ctname in ['sheeting', 'batten', 'rafter', 'piersgroup', 'wallracking']:
+            output.plot_damage_show(ctname, v, self.s.house.roof_columns, self.s.house.roof_rows, self.s.wind_speed_min, self.s.wind_speed_max)
+        for ctname in ['wallcladding', 'wallcollapse']:
+            wall_major_rows = 2
+            wall_major_cols = self.s.house.roof_columns
+            wall_minor_rows = 2
+            wall_minor_cols = 8
+            v_major_grid = np.ones((wall_major_rows, wall_major_cols), 'Float32') * self.s.wind_speed_max
+            v_minor_grid = np.ones((wall_minor_rows, wall_minor_cols), 'Float32') * self.s.wind_speed_max
+            output.plot_wall_damage_show(ctname,
+                                         v_major_grid, v_major_grid, v_minor_grid, v_minor_grid,
+                                         wall_major_cols, wall_major_rows,
+                                         wall_minor_cols, wall_minor_rows,
+                                         self.s.wind_speed_min, self.s.wind_speed_max)
+
+# --------------------------------------------------------------
+lastiPerc = -1
+def simProgressCallback(V, di, percLoops):
+    global lastiPerc
+    iPerc = int(percLoops)
+    if iPerc != lastiPerc:
+        lastiPerc = iPerc
+        sys.stdout.write('.')
+    return True
+
+# --------------------------------------------------------------
+#@profile
+def simulate(s, options):
+    mySim = WindDamageSimulator(options, simProgressCallback if options.verbose else None, None)
+    mySim.set_scenario(s)
+    runTime, hr = mySim.simulator_mainloop(options.verbose)
+    if runTime is not None:
+        if options.plot_frag:
+            mySim.plot_fragility(options.output_folder)
+        if options.plot_vuln:
+            mySim.plot_vulnerability(options.output_folder, None)
+            output.plot_wind_event_show(mySim.s.num_iters, mySim.s.wind_speed_min, mySim.s.wind_speed_max, options.output_folder)
+    return runTime
+
+
+# --------------------------------------------------------------
+def main():
+    USAGE = '%prog -s <scenario_file> [-m <model database file>] [-o <output_folder>]'
+    parser = OptionParser(usage=USAGE, version=VERSION_DESC)
+    parser.add_option("-s", "--scenario", dest="scenario_filename", help="read scenario description from FILE", metavar="FILE")
+    parser.add_option("-m", "--model", dest="model_database", help="Use Model Database from FILE", metavar="FILE", default="../model.db")
+    parser.add_option("-o", "--output", dest="output_folder", help="folder name to store simulation results", metavar="FOLDER")
+    parser.add_option("-v", "--verbose", action="store_true", dest="verbose", default=False, help="show verbose simulator output")
+    parser.add_option("-i", "--import", dest="data_folder", help="data folder to import into model.db", metavar="FOLDER")
+    parser.add_option("--plot_vuln", action="store_true", dest="plot_vuln", default=False, help="show vulnerability plot")
+    parser.add_option("--plot_frag", action="store_true", dest="plot_frag", default=False, help="show fragility plot")
+
+    s = None
+    (options, args) = parser.parse_args()
+
+    database.configure('../model.db')
+    if options.verbose:
+        logger.configure(logger.LOGGING_CONSOLE)
+    else:
+        logger.configure(logger.LOGGING_NONE)
+
+    if options.data_folder:
+        print 'Importing database from folder: ', options.data_folder, ' to: ', options.model_database
+        dbimport.import_model(options.data_folder, options.model_database)
+        database.db.close()
+        return
+
+    if options.scenario_filename:
+        s = scenario.loadFromCSV(options.scenario_filename)
+    else:
+        print '\nERROR: Must provide as scenario file to run simulator...\n'
+        parser.print_help()
+
+    if s:
+        simulate(s, options)
+        database.db.close()
+
+# --------------------------------------------------------------
+if __name__ == '__main__':
+    sys.path.append(os.path.abspath('../'))
     main()