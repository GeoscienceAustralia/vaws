#!/usr/bin/env python
from __future__ import print_function

__author__ = 'Hyeuk Ryu'

import unittest
import os
import filecmp
import pandas as pd

from core.simulation import HouseDamage, simulate_wind_damage_to_house
import core.database as database
import core.scenario as scenario


class options(object):

    def __init__(self):
        self.output_folder = None


class TestWindDamageSimulator(unittest.TestCase):

    @classmethod
    def setUpClass(cls):

        path = '/'.join(__file__.split('/')[:-1])
        cls.path_reference = os.path.join(path, 'test/output')
        cls.path_output = os.path.join(path, 'output')

        for the_file in os.listdir(cls.path_output):
            file_path = os.path.join(cls.path_output, the_file)
            try:
                if os.path.isfile(file_path):
                    os.unlink(file_path)
                #elif os.path.isdir(file_path): shutil.rmtree(file_path)
            except Exception as e:
                print(e)

        # model_db = os.path.join(path_, './core/output/model.db')
        # model_db = os.path.join(path_, '../data/model.db')
        model_db = os.path.join(path, 'model.db')
        database.configure(model_db)

        cfg = scenario.loadFromCSV(os.path.join(path, 'scenarios/carl1.cfg'))
        cfg.flags['seed_random'] = True

        option = options()
        option.output_folder = cls.path_output

        simulate_wind_damage_to_house(cfg, option)
        # print('{}'.format(cfg.file_damage))
        #cls.mySim = HouseDamage(cfg, option)
        #_, house_results = cls.mySim.simulator_mainloop()
        # key = cls.mySim.result_buckets.keys()[0]
        # print('{}:{}'.format(key, cls.mySim.result_buckets[key]))

    @classmethod
    def tearDownClass(cls):
        database.db.close()

        # delete test/output
        # os.path.join(path_, 'test/output')

<<<<<<< HEAD
    # def test_something(self):
    #
    #     pd.util.testing.assert_almost_equal(
    #         self.mySim.cfg.result_buckets['pressurized_count'],
    #         self.mySim.cfg.result_buckets['pressurized'].sum(axis=1))

=======
    def test_random_seed(self):
        self.assertEqual(self.mySim.cfg.flags['random_seed'], True)
>>>>>>> 46384ae7

    def check_file_consistency(self, file1, file2, **kwargs):

        data1 = pd.read_csv(file1, **kwargs)
        data2 = pd.read_csv(file2, **kwargs)
        print('{}:{}'.format(file1, file2))
        # print('{}'.format(data1.head()))
        pd.util.testing.assert_frame_equal(data1, data2)

        try:
            self.assertTrue(filecmp.cmp(file1, file2))
        except AssertionError:
            print('{} and {} are different'.format(file1, file2))

<<<<<<< HEAD
    # def test_consistency_house_cpi(self):
    #     filename = 'house_cpi.csv'
    #     file1 = os.path.join(self.path_reference, filename)
    #     file2 = os.path.join(self.path_output, filename)
    #     self.check_file_consistency(file1, file2)
    #
    # def test_consistency_house_damage(self):
    #     filename = 'house_damage.csv'
    #     file1 = os.path.join(self.path_reference, filename)
    #     file2 = os.path.join(self.path_output, filename)
    #     self.check_file_consistency(file1, file2)
    #
    # def test_consistency_fragilites(self):
    #     filename = 'fragilities.csv'
    #     file1 = os.path.join(self.path_reference, filename)
    #     file2 = os.path.join(self.path_output, filename)
    #     self.check_file_consistency(file1, file2)
    #
    # def test_consistency_houses_damaged(self):
    #     filename = 'houses_damaged_at_v.csv'
    #     file1 = os.path.join(self.path_reference, filename)
    #     file2 = os.path.join(self.path_output, filename)
    #     self.check_file_consistency(file1, file2, skiprows=3)
    #
=======
    def test_consistency_house_damage_idx(self):
        filename = 'house_dmg_idx.csv'
        file1 = os.path.join(self.path_reference, filename)
        file2 = os.path.join(self.path_output, filename)

        identical = filecmp.cmp(file1, file2)

        if not identical:
            try:
                data1 = pd.read_csv(file1)
                data2 = pd.read_csv(file2)

                data1 = data1.sort_values(by='speed').reset_index(drop=True)
                data2 = data2.sort_values(by='speed').reset_index(drop=True)

                pd.util.testing.assert_frame_equal(data1, data2)
            except AssertionError:
                print('{} and {} are different'.format(file1, file2))

    def test_consistency_house_cpi(self):
        filename = 'house_cpi.csv'
        file1 = os.path.join(self.path_reference, filename)
        file2 = os.path.join(self.path_output, filename)
        self.check_file_consistency(file1, file2)

    def test_consistency_house_damage(self):
        filename = 'house_damage.csv'
        file1 = os.path.join(self.path_reference, filename)
        file2 = os.path.join(self.path_output, filename)
        self.check_file_consistency(file1, file2)

    def test_consistency_fragilites(self):
        filename = 'fragilities.csv'
        file1 = os.path.join(self.path_reference, filename)
        file2 = os.path.join(self.path_output, filename)
        self.check_file_consistency(file1, file2)

    def test_consistency_houses_damaged(self):
        filename = 'houses_damaged_at_v.csv'
        file1 = os.path.join(self.path_reference, filename)
        file2 = os.path.join(self.path_output, filename)
        self.check_file_consistency(file1, file2, skiprows=3)

>>>>>>> 46384ae7
    def test_consistency_wateringress(self):
        filename = 'wateringress.csv'
        file1 = os.path.join(self.path_reference, filename)
        file2 = os.path.join(self.path_output, filename)
        self.check_file_consistency(file1, file2)

    def test_consistency_wind_debris(self):
        filename = 'wind_debris.csv'
        file1 = os.path.join(self.path_reference, filename)
        file2 = os.path.join(self.path_output, filename)
        self.check_file_consistency(file1, file2)

if __name__ == '__main__':
    unittest.main()<|MERGE_RESOLUTION|>--- conflicted
+++ resolved
@@ -62,57 +62,30 @@
         # delete test/output
         # os.path.join(path_, 'test/output')
 
-<<<<<<< HEAD
     # def test_something(self):
     #
     #     pd.util.testing.assert_almost_equal(
     #         self.mySim.cfg.result_buckets['pressurized_count'],
     #         self.mySim.cfg.result_buckets['pressurized'].sum(axis=1))
 
-=======
-    def test_random_seed(self):
-        self.assertEqual(self.mySim.cfg.flags['random_seed'], True)
->>>>>>> 46384ae7
+    # def test_random_seed(self):
+    #     self.assertEqual(cfg.flags['random_seed'], True)
 
     def check_file_consistency(self, file1, file2, **kwargs):
 
-        data1 = pd.read_csv(file1, **kwargs)
-        data2 = pd.read_csv(file2, **kwargs)
-        print('{}:{}'.format(file1, file2))
-        # print('{}'.format(data1.head()))
-        pd.util.testing.assert_frame_equal(data1, data2)
+        try:
+            identical = filecmp.cmp(file1, file2)
+        except OSError:
+            print('{} does not exist'.format(file2))
+        else:
+            if not identical:
+                data1 = pd.read_csv(file1, **kwargs)
+                data2 = pd.read_csv(file2, **kwargs)
+                try:
+                    pd.util.testing.assert_frame_equal(data1, data2)
+                except AssertionError:
+                    print('{} and {} are different'.format(file1, file2))
 
-        try:
-            self.assertTrue(filecmp.cmp(file1, file2))
-        except AssertionError:
-            print('{} and {} are different'.format(file1, file2))
-
-<<<<<<< HEAD
-    # def test_consistency_house_cpi(self):
-    #     filename = 'house_cpi.csv'
-    #     file1 = os.path.join(self.path_reference, filename)
-    #     file2 = os.path.join(self.path_output, filename)
-    #     self.check_file_consistency(file1, file2)
-    #
-    # def test_consistency_house_damage(self):
-    #     filename = 'house_damage.csv'
-    #     file1 = os.path.join(self.path_reference, filename)
-    #     file2 = os.path.join(self.path_output, filename)
-    #     self.check_file_consistency(file1, file2)
-    #
-    # def test_consistency_fragilites(self):
-    #     filename = 'fragilities.csv'
-    #     file1 = os.path.join(self.path_reference, filename)
-    #     file2 = os.path.join(self.path_output, filename)
-    #     self.check_file_consistency(file1, file2)
-    #
-    # def test_consistency_houses_damaged(self):
-    #     filename = 'houses_damaged_at_v.csv'
-    #     file1 = os.path.join(self.path_reference, filename)
-    #     file2 = os.path.join(self.path_output, filename)
-    #     self.check_file_consistency(file1, file2, skiprows=3)
-    #
-=======
     def test_consistency_house_damage_idx(self):
         filename = 'house_dmg_idx.csv'
         file1 = os.path.join(self.path_reference, filename)
@@ -156,7 +129,6 @@
         file2 = os.path.join(self.path_output, filename)
         self.check_file_consistency(file1, file2, skiprows=3)
 
->>>>>>> 46384ae7
     def test_consistency_wateringress(self):
         filename = 'wateringress.csv'
         file1 = os.path.join(self.path_reference, filename)
