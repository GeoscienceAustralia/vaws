--- conflicted
+++ resolved
@@ -65,15 +65,6 @@
     def __init__(self, cfg_file=None):
 
         self.cfg_file = cfg_file
-<<<<<<< HEAD
-=======
-        self.path_cfg = os.path.dirname(os.path.realpath(cfg_file))
-        self.output_path = os.path.join(self.path_cfg, OUTPUT_DIR)
-        if not os.path.exists(self.output_path):
-            os.makedirs(self.output_path)
-
-        self.logging_level = None
->>>>>>> 0a01b086
 
         self.path_cfg = os.path.dirname(os.path.realpath(cfg_file))
         self.path_output = os.path.join(self.path_cfg, OUTPUT_DIR)
@@ -192,7 +183,7 @@
             self.red_v = conf.getfloat(key, 'red_V')
             self.blue_v = conf.getfloat(key, 'blue_V')
         except ConfigParser.NoSectionError:
-            print('default value is used for heatmap')
+            logging.info('default value is used for heatmap')
 
         if not os.path.exists(self.path_output):
             os.makedirs(self.path_output)
@@ -240,7 +231,7 @@
             thresholds = [0.1, 0.2, 0.5, 2.0]
             lower = [40.0, 35.0, 0.0, -20.0]
             upper = [60.0, 55.0, 40.0, 20.0]
-            print('default water ingress thresholds is used')
+            logging.info('default water ingress thresholds is used')
         self.water_ingress_given_di = pd.DataFrame(np.array([lower, upper]).T,
                                                    index=thresholds,
                                                    columns=['lower', 'upper'])
@@ -322,7 +313,7 @@
         else:
             states = ['slight', 'medium', 'severe', 'complete']
             thresholds = [0.15, 0.45, 0.6, 0.9]
-            print('default fragility thresholds is used')
+            logging.info('default fragility thresholds is used')
         self.fragility_thresholds = pd.DataFrame(thresholds,
                                                  index=states,
                                                  columns=['threshold'])
@@ -724,7 +715,7 @@
         try:
             self.wind_dir_index = self.__class__.wind_dir.index(wind_dir_str.upper())
         except ValueError:
-            print('8(i.e., RANDOM) is set for wind_dir_index by default')
+            logging.info('8(i.e., RANDOM) is set for wind_dir_index by default')
             self.wind_dir_index = 8
 
     def save_config(self):
