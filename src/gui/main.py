#!/usr/bin/env python
# adjust python path so we may import things from peer packages
import sys
import shutil
import time
import os.path
import logging

from mpl_toolkits.axes_grid.parasite_axes import SubplotHost
from PyQt4.QtCore import SIGNAL, QTimer, Qt, QSettings, QVariant, QString, QFile
from PyQt4.QtGui import QProgressBar, QLabel, QMainWindow, QApplication, QTableWidget, QPixmap,\
                        QTableWidgetItem, QDialog, QCheckBox, QFileDialog, QIntValidator,\
                        QDoubleValidator, QMessageBox, QTreeWidgetItem, QInputDialog, QSplashScreen
import numpy
import pandas as pd
from vaws.curve import vulnerability_lognorm, vulnerability_weibull

from main_ui import Ui_main
from vaws.simulation import process_commandline, set_logger, \
    simulate_wind_damage_to_houses
from vaws.config import Config, INPUT_DIR
from vaws.version import VERSION_DESC
from vaws.stats import compute_logarithmic_mean_stddev

from mixins import PersistSizePosMixin, setupTable, finiTable

my_app = None

SOURCE_DIR = os.path.dirname(__file__)
VAWS_DIR = os.sep.join(SOURCE_DIR.split(os.sep)[:-2])
SCENARIOS_DIR = os.path.join(VAWS_DIR, 'scenarios')
CONFIG_TEMPL = "Scenarios (*.cfg)"
DEFAULT_SCENARIO = os.path.join(SCENARIOS_DIR,'default/default.cfg')

def progress_callback(percent_done):
    my_app.statusProgressBar.setValue(percent_done)
    QApplication.processEvents()
    if my_app.stopTriggered:
        my_app.stopTriggered = False
        return False
    else:
        return True


class MyForm(QMainWindow, Ui_main, PersistSizePosMixin):
    def __init__(self, parent=None, init_scenario=None):
        super(MyForm, self).__init__(parent)
        PersistSizePosMixin.__init__(self, "MainWindow")
        
        self.ui = Ui_main()
        self.ui.setupUi(self)

        windowTitle = VERSION_DESC
        self.setWindowTitle(unicode(windowTitle))

        self.cfg = init_scenario

        # scenario section
        self.ui.numHouses.setValidator(QIntValidator(1, 10000, self.ui.numHouses))
        self.ui.houseName.addItems(self.cfg.df_house['name'].values)
        self.ui.houseName.setCurrentIndex(-1)
        self.ui.terrainCategory.addItems(self.cfg.terrain_categories)
        self.ui.terrainCategory.setCurrentIndex(-1)
        self.ui.windDirection.addItems(self.cfg.wind_dir)

        # debris
        self.ui.debrisRegion.addItems(self.cfg.region_names)
        self.ui.debrisRegion.setCurrentIndex(-1)
        self.ui.buildingSpacing.addItems(('20.0', '40.0'))
        self.ui.flighttimeMean.setValidator(
            QDoubleValidator(0.0, 100.0, 3, self.ui.flighttimeMean))
        self.ui.flighttimeStddev.setValidator(QDoubleValidator(
            0.0, 100.0, 3, self.ui.flighttimeStddev))
        # self.ui.debrisExtension.setValidator(QDoubleValidator(
        #     0.0, 100.0, 3, self.ui.debrisExtension))
      
        self.statusProgressBar = QProgressBar()
        self.statusProgressBar.setMinimum(0)
        self.statusProgressBar.setMaximum(100)
        self.statusBar().addPermanentWidget(self.statusProgressBar)
        self.statusProgressBar.hide()        
        self.statusBarScenarioLabel = QLabel()
        self.statusBarScenarioLabel.setText('Scenario: None')
        self.statusBar().addPermanentWidget(self.statusBarScenarioLabel)
        
        self.dirty_scenario = False         # means scenario has changed
        self.dirty_conntypes = False        # means connection_types have been modified
        self.has_run = False
        self.initSizePosFromSettings()
<<<<<<< HEAD
        self.connect(self.ui.actionOpen_Scenario, SIGNAL("triggered()"), self.open_scenario)
=======

        # top panel
        self.connect(self.ui.actionOpen_Scenario, SIGNAL("triggered()"), self.openScenario)
>>>>>>> 2a453aae
        self.connect(self.ui.actionRun, SIGNAL("triggered()"), self.runScenario)
        self.connect(self.ui.actionStop, SIGNAL("triggered()"), self.stopScenario)
        self.connect(self.ui.actionSave_Scenario, SIGNAL("triggered()"), self.save_scenario)
        self.connect(self.ui.actionSave_Scenario_As, SIGNAL("triggered()"), self.save_as_scenario)
        self.connect(self.ui.actionHouse_Info, SIGNAL("triggered()"), self.showHouseInfoDlg)

        # test panel
        self.connect(self.ui.testDebrisButton, SIGNAL("clicked()"), self.testDebrisSettings)
        self.connect(self.ui.testConstructionButton, SIGNAL("clicked()"), self.testConstructionLevels)

        # Scenario panel
        self.connect(self.ui.terrainCategory, SIGNAL("currentIndexChanged(QString)"), self.updateTerrainCategoryTable)
        self.connect(self.ui.windMin, SIGNAL("valueChanged(int)"), lambda x: self.onSliderChanged(self.ui.windMinLabel, x))
        self.connect(self.ui.windMax, SIGNAL("valueChanged(int)"), lambda x: self.onSliderChanged(self.ui.windMaxLabel, x))
        self.connect(self.ui.windSteps, SIGNAL("valueChanged(int)"), lambda x: self.onSliderChanged(self.ui.windStepsLabel, x))

        # debris panel
        self.connect(self.ui.debrisRegion, SIGNAL("currentIndexChanged(QString)"), self.updateDebrisRegionsTable)
        self.connect(self.ui.debrisRadius, SIGNAL("valueChanged(int)"), lambda x: self.onSliderChanged(self.ui.debrisRadiusLabel, x))
        self.connect(self.ui.debrisAngle, SIGNAL("valueChanged(int)"), lambda x: self.onSliderChanged(self.ui.debrisAngleLabel, x))
        self.connect(self.ui.sourceItems, SIGNAL("valueChanged(int)"), lambda x: self.onSliderChanged(self.ui.sourceItemsLabel, x))

        # options
        self.connect(self.ui.redV, SIGNAL("valueChanged(int)"), lambda x: self.onSliderChanged(self.ui.redVLabel, x))
        self.connect(self.ui.blueV, SIGNAL("valueChanged(int)"), lambda x: self.onSliderChanged(self.ui.blueVLabel, x))
        self.connect(self.ui.applyDisplayChangesButton, SIGNAL("clicked()"), self.updateDisplaySettings)

        # plot panel
        self.connect(self.ui.fitLognormalCurve, SIGNAL("clicked()"), self.updateVulnCurveSettings)

        self.statusBar().showMessage('Loading')
        self.house_results = []
        self.stopTriggered = False
        self.selected_zone = None
        self.selected_conn = None
        self.selected_plotKey = None

        self.updateGlobalData()
        self.ui.sourceItems.setValue(-1)

        QTimer.singleShot(0, self.set_scenario)

    def onZoneSelected(self, z, plotKey):
        self.selected_zone = z
        self.selected_plotKey = plotKey

    def onSelectConnection(self, connection_name):
        for irow in range(len(self.cfg.house.connections)):
            if unicode(self.ui.connections.item(irow, 0).text()) == connection_name:
                self.ui.connections.setCurrentCell(irow, 0)
                break
        
    def onSelectZone(self, zoneLoc):
        for irow in range(len(self.cfg.house.zones)):
            if unicode(self.ui.zones.item(irow, 0).text()) == zoneLoc:
                self.ui.zones.setCurrentCell(irow, 0)
                break

    def onConnectionsDoubleClicked(self, row, col):
        connection_name = unicode(self.ui.connections.item(row, 0).text())
        self.selected_conn = house.connByNameMap[connection_name]
        self.showConnectionViewer() 
        
    def onSliderChanged(self, label, x):
        label.setText('{:d}'.format(x))
        
    def updateVulnCurveSettings(self):
        if self.has_run:
            self.update_config_from_ui()
            self.updateVulnCurve()
            self.statusBar().showMessage(unicode('Curve Fit Updated'))
            
    def updateVulnCurve(self):
        # self.show_results(None, self.ui.redV.value(), self.ui.blueV.value())

        df_dmg_idx = pd.read_hdf(self.cfg.file_house, 'house')['di']
        df_fitted_curves = pd.read_csv(self.cfg.file_curve,
                                       names=['key', 'error', 'param1',
                                              'param2'], skiprows=1,
                                       index_col='key')

        self.ui.mplfrag.axes.hold(True)
        self.ui.mplfrag.axes.cla()
        self.ui.mplfrag.axes.figure.canvas.draw()
        for _, col in df_dmg_idx.iteritems():
            self.ui.mplfrag.axes.plot(self.cfg.speeds, col.values, 'o', 0.3)

        for ds, value in self.cfg.fragility_thresholds.iterrows():
            try:
                y = vulnerability_lognorm(self.cfg.speeds,
                                          df_fitted_curves.at[ds, 'param1'],
                                          df_fitted_curves.at[ds, 'param2'])
            except KeyError as msg:
                logging.warning(msg)
            else:
                self.ui.mplfrag.axes.plot(self.cfg.speeds, y,
                                          color=value['color'],
                                          linestyle='-', label=ds)
        self.ui.mplfrag.axes.legend()

        # self.ui.mplvuln.axes.cla()
        # self.ui.mplvuln.axes.figure.canvas.draw()
        # for _, col in df_dmg_idx.iteritems():
        #     self.ui.mplvuln.axes.plot(self.cfg.speeds, col.values, '-', 0.3)

        # self.ui.mplvuln.axes.plot(self.cfg.speeds,result[0][''])
        # self.ui.sumOfSquares.setText('%f' % self.simulator.ss)
        # self.ui.coeff_1.setText('%f' % self.simulator.A_final[0])
        # self.ui.coeff_2.setText('%f' % self.simulator.A_final[1])

    def updateDisplaySettings(self):
        if self.has_run:
            self.simulator.plot_connection_damage(self.ui.redV.value(), self.ui.blueV.value())
            
    def updateGlobalData(self):

        # load up debris types
        setupTable(self.ui.debrisTypes, self.cfg.debris_types)
        for i, (key, value) in enumerate(self.cfg.debris_types.iteritems()):
            self.ui.debrisTypes.setItem(i, 0, QTableWidgetItem(key))
            self.ui.debrisTypes.setItem(i, 1, QTableWidgetItem(
                '{:.2f}'.format(value['cdav'])))
        finiTable(self.ui.debrisTypes)

        # load up debris regions
        _debris_region = self.cfg.dic_debris_regions[self.cfg.region_name]
        setupTable(self.ui.debrisRegions, _debris_region)

        for i, key1 in enumerate(self.cfg.debris_types):

            _str = '{}_ratio'.format(key1)
            _value = _debris_region[_str]
            self.ui.debrisRegions.setItem(5 * i, 0, QTableWidgetItem(_str))
            self.ui.debrisRegions.setItem(5 * i, 1,
                                          QTableWidgetItem(
                                              '{:.3f}'.format(_value)))

            for j, key2 in enumerate(['frontalarea', 'mass'], 1):
                _mean_str = '{}_{}_mean'.format(key1, key2)
                _std_str = '{}_{}_stddev'.format(key1, key2)
                _mean = _debris_region[_mean_str]
                _std = _debris_region[_std_str]

                self.ui.debrisRegions.setItem(5 * i + 2 * j - 1, 0,
                                              QTableWidgetItem(_mean_str))
                self.ui.debrisRegions.setItem(5 * i + 2 * j - 1, 1,
                                              QTableWidgetItem(
                                                  '{:.3f}'.format(_mean)))

                self.ui.debrisRegions.setItem(5 * i + 2 * j, 0,
                                              QTableWidgetItem(_std_str))
                self.ui.debrisRegions.setItem(5 * i + 2 * j, 1,
                                              QTableWidgetItem(
                                                  '{:.3f}'.format(_std)))

        finiTable(self.ui.debrisRegions)

    def showHouseInfoDlg(self):
        from gui import house as gui_house
        dlg = gui_house.HouseViewer(self.cfg)
        dlg.exec_()

    def updateDebrisRegionsTable(self):

        self.cfg.region_name = unicode(self.ui.debrisRegion.currentText())
        self.cfg.set_debris_types()
        self.updateGlobalData()

    def updateTerrainCategoryTable(self):

        self.cfg.terrain_category = unicode(self.ui.terrainCategory.currentText())

        self.cfg.set_wind_profile()

        self.ui.boundaryProfile.setEditTriggers(QTableWidget.NoEditTriggers)
        self.ui.boundaryProfile.setRowCount(len(self.cfg.profile_heights))
        self.ui.boundaryProfile.setSelectionBehavior(QTableWidget.SelectRows)
        self.ui.boundaryProfile.clearContents()

        for irow, head_col in enumerate(self.cfg.profile_heights):
            self.ui.boundaryProfile.setItem(irow, 0, QTableWidgetItem('{:.3f}'.format(head_col)))

        for key, _list in self.cfg.wind_profile.iteritems():
            for irow, value in enumerate(_list):
                self.ui.boundaryProfile.setItem(irow, key, QTableWidgetItem('{:.3f}'.format(value)))

        self.ui.boundaryProfile.resizeColumnsToContents()

    def updateConnectionTypeTable(self):
        # load up connection types grid
        setupTable(self.ui.connectionsTypes, self.cfg.df_types)
        for irow, (index, ctype) in enumerate(self.cfg.df_types.iterrows()):
            self.ui.connectionsTypes.setItem(irow, 0, QTableWidgetItem(index))
            self.ui.connectionsTypes.setItem(irow, 1, QTableWidgetItem('{:.3f}'.format(ctype['lognormal_strength'][0])))
            self.ui.connectionsTypes.setItem(irow, 2, QTableWidgetItem('{:.3f}'.format(ctype['lognormal_strength'][1])))
            self.ui.connectionsTypes.setItem(irow, 3, QTableWidgetItem('{:.3f}'.format(ctype['lognormal_dead_load'][0])))
            self.ui.connectionsTypes.setItem(irow, 4, QTableWidgetItem('{:.3f}'.format(ctype['lognormal_dead_load'][1])))
            self.ui.connectionsTypes.setItem(irow, 5, QTableWidgetItem(ctype['group_name']))
            self.ui.connectionsTypes.setItem(irow, 6, QTableWidgetItem('{:.3f}'.format(ctype['costing_area'])))
        finiTable(self.ui.connectionsTypes)
        
    def updateZonesTable(self):
        setupTable(self.ui.zones, self.cfg.df_zones)

        for irow, (index, z) in enumerate(self.cfg.df_zones.iterrows()):
            self.ui.zones.setItem(irow, 0, QTableWidgetItem(index))
            self.ui.zones.setItem(irow, 1, QTableWidgetItem('{:.3f}'.format(z['area'])))
            self.ui.zones.setItem(irow, 2, QTableWidgetItem('{:.3f}'.format(z['cpi_alpha'])))
            for dir in range(8):
                self.ui.zones.setItem(irow, 3+dir, QTableWidgetItem('{:.3f}'.format(self.cfg.df_zones_cpe_mean[dir][index])))
            for dir in range(8):
                self.ui.zones.setItem(irow, 11+dir, QTableWidgetItem('{:.3f}'.format(self.cfg.df_zones_cpe_str_mean[dir][index])))
            for dir in range(8):
                self.ui.zones.setItem(irow, 19+dir, QTableWidgetItem('{:.3f}'.format(self.cfg.df_zones_cpe_eave_mean[dir][index])))
        finiTable(self.ui.zones)
    
    def updateConnectionGroupTable(self):
        setupTable(self.ui.connGroups, self.cfg.df_groups)
        for irow, (index, ctg) in enumerate(self.cfg.df_groups.iterrows()):
            self.ui.connGroups.setItem(irow, 0, QTableWidgetItem(index))
            self.ui.connGroups.setItem(irow, 1, QTableWidgetItem('{:d}'.format(ctg['dist_order'])))
            self.ui.connGroups.setItem(irow, 2, QTableWidgetItem(ctg['dist_dir']))
            self.ui.connGroups.setItem(irow, 3, QTableWidgetItem(index))

            checked = self.cfg.flags.get('conn_type_group_{}'.format(index), False)
            cellWidget = QCheckBox()
            cellWidget.setCheckState(Qt.Checked if checked else Qt.Unchecked)
            self.ui.connGroups.setCellWidget(irow, 4, cellWidget)
        finiTable(self.ui.connGroups)

    def onHouseChanged(self, selectedHouseName):
        # called whenever a house is selected (including by initial scenario)
        self.cfg.house_name = unicode(selectedHouseName)
        self.update_house_panel()

    def update_house_panel(self):
        self.updateConnectionGroupTable()
        self.updateConnectionTypeTable()
        
        # load up damage scenarios grid
        setupTable(self.ui.damageScenarios, self.cfg.dic_costings)

        for irow, (name, _inst) in enumerate(self.cfg.dic_costings.iteritems()):
            self.ui.damageScenarios.setItem(irow, 0, QTableWidgetItem(name))
            self.ui.damageScenarios.setItem(irow, 1, QTableWidgetItem('{:.3f}'.format(_inst.surface_area)))
            self.ui.damageScenarios.setItem(irow, 2, QTableWidgetItem('{:.3f}'.format(_inst.envelope_repair_rate)))
            self.ui.damageScenarios.setItem(irow, 3, QTableWidgetItem('{:.3f}'.format(_inst.internal_repair_rate)))

        finiTable(self.ui.damageScenarios)
        
        # load up connections grid
        setupTable(self.ui.connections, self.cfg.df_connections)
        for irow, (index, c) in enumerate(self.cfg.df_connections.iterrows()):
            self.ui.connections.setItem(irow, 0, QTableWidgetItem(c['group_name']))
            self.ui.connections.setItem(irow, 1, QTableWidgetItem(c['type_name']))
            self.ui.connections.setItem(irow, 2, QTableWidgetItem(c['zone_loc']))
            # edge = 'False'
            # if c['edge'] != 0:
            #     edge = 'True'
            # self.ui.connections.setItem(irow, 3, QTableWidgetItem(edge))
        finiTable(self.ui.connections)
        self.ui.connections.horizontalHeader().resizeSection(2, 70)
        self.ui.connections.horizontalHeader().resizeSection(1, 110)
        self.updateZonesTable()
        
    def updateModelFromUI(self):
        if self.dirty_conntypes:
            irow = 0
            for ctype in self.cfg.house.conn_types:
                sm = float(unicode(self.ui.connectionsTypes.item(irow, 1).text())) 
                ss = float(unicode(self.ui.connectionsTypes.item(irow, 2).text())) 
                dm = float(unicode(self.ui.connectionsTypes.item(irow, 3).text())) 
                ds = float(unicode(self.ui.connectionsTypes.item(irow, 4).text()))
                ctype.set_strength_params(sm, ss) 
                ctype.set_deadload_params(dm, ds)
                irow += 1
            self.dirty_conntypes = False
            
        self.cfg.updateModel()
    
    def stopScenario(self):
        self.stopTriggered = True
        
    def runScenario(self):
        self.statusBar().showMessage('Running Scenario')
        self.statusProgressBar.show()
        self.update_config_from_ui()
        self.ui.mplsheeting.axes.cla()
        self.ui.mplsheeting.axes.figure.canvas.draw()
        self.ui.mplbatten.axes.cla()
        self.ui.mplbatten.axes.figure.canvas.draw()
        self.ui.mplrafter.axes.cla()
        self.ui.mplrafter.axes.figure.canvas.draw()
        self.ui.connection_type_plot.axes.cla()
        self.ui.connection_type_plot.axes.figure.canvas.draw()
        self.ui.breaches_plot.axes.cla()
        self.ui.breaches_plot.axes.figure.canvas.draw()
        self.ui.wateringress_plot.axes.cla()
        self.ui.wateringress_plot.axes.figure.canvas.draw()
        
        # run simulation with progress bar
        self.ui.actionStop.setEnabled(True)
        self.ui.actionRun.setEnabled(False)
        self.ui.actionOpen_Scenario.setEnabled(False)
        self.ui.actionSave_Scenario.setEnabled(False)
        self.ui.actionSave_Scenario_As.setEnabled(False)

        # attempt to run the simulator, being careful with exceptions...
        try:
            run_time, list_results = simulate_wind_damage_to_houses(self.cfg,
                                                                    call_back=progress_callback)

            if run_time is not None:
                self.statusBar().showMessage(unicode('Simulation '
                                                     'complete in {:0.3f}'.format(run_time)))
                self.updateVulnCurve()
                # TODO Finish drawing results
                # self.updateHouseResultsTable(list_results)
                # self.updateConnectionTable(list_results)
                # self.updateConnectionTypePlots(list_results)
                # self.updateBreachPlot(list_results)
                # self.updateWaterIngressPlot(list_results)
                self.has_run = True

        except IOError as err:
            msg = unicode('A report file is still open by another program, '
                          'unable to run simulation.')
            QMessageBox.warning(self, 'VAWS Program Warning', msg)
            self.statusBar().showMessage(unicode(''))
        except Exception as err:
            self.statusBar().showMessage(
                unicode('Fatal Error Occurred: {}'.format(err)))
            raise
        finally:
            self.statusProgressBar.hide()
            self.ui.actionStop.setEnabled(False)
            self.ui.actionRun.setEnabled(True)
            self.ui.actionOpen_Scenario.setEnabled(True)
            self.ui.actionSave_Scenario.setEnabled(True)
            self.ui.actionSave_Scenario_As.setEnabled(True)
            self.statusBar().showMessage('Ready')

    def updateWaterIngressPlot(self):
        self.statusBar().showMessage('Plotting Water Ingress')
        speeds, samples = self.simulator.get_windresults_samples_perc_water_ingress()
        wi_means = []
        xarr = []
        obsarr = []
        for v in speeds:
            wi_means.append( numpy.mean( numpy.array( samples[v] ) ) )
            for obs in samples[v]:
                obsarr.append(obs)
                xarr.append(v)
        self.ui.wateringress_plot.axes.hold(True)
        self.ui.wateringress_plot.axes.scatter(xarr, obsarr, s=8, marker='+', label='_nolegend_')
        self.ui.wateringress_plot.axes.plot(speeds, wi_means, c='b', marker='o')
        self.ui.wateringress_plot.axes.set_title('Water Ingress By Wind Speed')
        self.ui.wateringress_plot.axes.set_xlabel('Impact Wind speed (m/s)')
        self.ui.wateringress_plot.axes.set_ylabel('Water Ingress Cost')
        self.ui.wateringress_plot.axes.figure.canvas.draw()
        self.ui.wateringress_plot.axes.set_xlim((speeds[0], speeds[len(speeds)-1]))
        self.ui.wateringress_plot.axes.set_ylim((0))
        
    def updateBreachPlot(self):
        self.statusBar().showMessage('Plotting Debris Results')        
        self.ui.breaches_plot.axes.figure.clf()
                
        # we'll have three seperate y axis running at different scales
        cumimpact_arr = []
        cumsupply_arr = []
        speeds, breaches = self.simulator.get_windresults_perc_houses_breached()
        speeds, nv_samples = self.simulator.get_windresults_samples_nv()
        speeds, num_samples = self.simulator.get_windresults_samples_num_items()
        nv_means = []
        num_means = []
        for i, v in enumerate(speeds):
            nv_means.append(numpy.mean(numpy.array(nv_samples[v])))
            cumimpact_arr.append(sum(nv_means[:i+1]))            
            num_means.append(numpy.mean(numpy.array(num_samples[v])))
            cumsupply_arr.append(sum(num_means[:i+1]))
        
        host = SubplotHost(self.ui.breaches_plot.axes.figure, 111)        
        par1 = host.twinx()
        par2 = host.twinx()
        par2.axis['right'].set_visible(False)
        offset = 60, 0
        new_axisline = par2.get_grid_helper().new_fixed_axis
        par2.axis['right2'] = new_axisline(loc='right', axes=par2, offset=offset)
        par2.axis['right2'].label.set_visible(True)
        par2.axis['right2'].set_label('Supply')
            
        self.ui.breaches_plot.axes.figure.add_axes(host)
        self.ui.breaches_plot.axes.figure.subplots_adjust(right=0.75)

        host.set_ylabel('Perc Breached')
        host.set_xlabel('Wind Speed (m/s)')
        par1.set_ylabel('Impacts')
        host.set_xlim(speeds[0], speeds[len(speeds)-1])
                
        p1, = host.plot(speeds, breaches, label='Breached', c='b')
        p2, = par1.plot(speeds, nv_means, label='Impacts', c='g')
        p2b = par1.plot(speeds, cumimpact_arr, label='_nolegend_', c='g')
        p3, = par2.plot(speeds, num_means, label='Supply', c='r')
        p3b = par2.plot(speeds, cumsupply_arr, label='_nolegend_', c='r')
        
        host.axis['left'].label.set_color(p1.get_color())
        par1.axis['right'].label.set_color(p2.get_color())
        par2.axis['right2'].label.set_color(p3.get_color())
        
        host.legend(loc=2)
        self.ui.breaches_plot.axes.figure.canvas.draw()
                
    def updateStrengthPlot(self):
        self.ui.connection_type_plot.axes.hold(False)
        
        obs_dict = {}
        for ct in self.cfg.house.conn_types:
            obs_dict[ct.connection_type] = []
        for hr in self.house_results:
            for cr in hr[4]:
                connection_type_name = cr[0]
                sampled_strength = cr[3]
                obs_dict[connection_type_name].append(sampled_strength)
        
        for (ct_num, ct) in enumerate(self.cfg.house.conn_types):
            obs_arr = obs_dict[ct.connection_type]
            if len(obs_arr) > 0:                
                self.ui.connection_type_plot.axes.scatter([ct_num]*len(obs_arr), obs_arr, s=8, marker='+')
                self.ui.connection_type_plot.axes.hold(True)
                self.ui.connection_type_plot.axes.scatter([ct_num], numpy.mean(obs_arr), s=20, c='r', marker='o')
        
        xlabels = []
        xticks = []
        for (ct_num, ct) in enumerate(self.cfg.house.conn_types):
            xlabels.append(ct.connection_type)
            xticks.append(ct_num)
        
        self.ui.connection_type_plot.axes.set_xticks(xticks)
        self.ui.connection_type_plot.axes.set_xticklabels(xlabels, rotation='vertical')
        self.ui.connection_type_plot.axes.set_title('Connection Type Strengths')
        self.ui.connection_type_plot.axes.set_position([0.05, 0.20, 0.9, 0.75])
        self.ui.connection_type_plot.axes.figure.canvas.draw()     
        self.ui.connection_type_plot.axes.set_xlim((-0.5, len(xlabels)))
        
    def updateTypeDamagePlot(self):
        self.ui.connection_type_damages_plot.axes.hold(False)
        
        obs_dict = {}
        for ct in self.cfg.house.conn_types:
            obs_dict[ct.connection_type] = []
        for hr in self.house_results:
            for cr in hr[4]:
                connection_type_name = cr[0]
                broke_at_v = cr[2]
                obs_dict[connection_type_name].append(broke_at_v)
        
        for (ct_num, ct) in enumerate(self.cfg.house.conn_types):
            obs_arr = obs_dict[ct.connection_type]
            if len(obs_arr) > 0:                
                self.ui.connection_type_damages_plot.axes.scatter([ct_num]*len(obs_arr), obs_arr, s=8, marker='+')
                self.ui.connection_type_damages_plot.axes.hold(True)
                self.ui.connection_type_damages_plot.axes.scatter([ct_num], numpy.mean(obs_arr), s=20, c='r', marker='o')
        
        xlabels = []
        xticks = []
        for (ct_num, ct) in enumerate(self.cfg.house.conn_types):
            xlabels.append(ct.connection_type)
            xticks.append(ct_num)
        
        self.ui.connection_type_damages_plot.axes.set_xticks(xticks)
        self.ui.connection_type_damages_plot.axes.set_xticklabels(xlabels, rotation='vertical')
        self.ui.connection_type_damages_plot.axes.set_title('Connection Type Damage Speeds')
        self.ui.connection_type_damages_plot.axes.set_position([0.05, 0.20, 0.9, 0.75])
        self.ui.connection_type_damages_plot.axes.figure.canvas.draw()     
        self.ui.connection_type_damages_plot.axes.set_xlim((-0.5, len(xlabels)))
        
    def updateConnectionTypePlots(self):
        self.statusBar().showMessage('Plotting Connection Types')
        self.updateStrengthPlot()
        self.updateTypeDamagePlot()

    def updateConnectionTable(self):
        self.statusBar().showMessage('Updating Connections Table')
        for irow, c in enumerate(self.cfg.house.connections):
            self.ui.connections.setItem(irow, 4, QTableWidgetItem('{:.3f}'.format(c.result_failure_v)))
            self.ui.connections.setItem(irow, 5, QTableWidgetItem("%d" % c.result_failure_v_i))
        
    def updateHouseResultsTable(self):
        self.statusBar().showMessage('Updating Zone Results')
        self.ui.zoneResults.clear()
        for (house_num, hr) in enumerate(self.house_results):
            parent = QTreeWidgetItem(self.ui.zoneResults, ['H%d (%s/%.3f/%s)'%(house_num+1, config.Config.dirs[hr[2]], hr[3], hr[5]),
                                                           '', '', '', ''])
            zone_results_dict = hr[0]      
            for zr_key in sorted(zone_results_dict):
                zr = zone_results_dict[zr_key]
                QTreeWidgetItem(parent, ['', zr[0], '%.3f'%zr[1], '%.3f'%zr[2], '%.3f'%zr[3]])
                
        self.ui.zoneResults.resizeColumnToContents(0)
        self.ui.zoneResults.resizeColumnToContents(1)
        self.ui.zoneResults.resizeColumnToContents(2)
        self.ui.zoneResults.resizeColumnToContents(3)
        self.ui.zoneResults.resizeColumnToContents(4)
        self.ui.zoneResults.resizeColumnToContents(5)
                
        self.statusBar().showMessage('Updating Connection Results')
        self.ui.connectionResults.clear()
        for (house_num, hr) in enumerate(self.house_results):
            parent = QTreeWidgetItem(self.ui.connectionResults, ['H%d (%s/%.3f/%s)'%(house_num+1, scenario.Scenario.dirs[hr[2]], hr[3], hr[5])])
            for cr in hr[4]:
                damage_report = cr[5]
                load = damage_report.get('load', 0)
                
                load_desc = ''
                if load == 99.9:
                    load_desc = 'collapse'
                elif load != 0:
                    load_desc = '%.3f' % load
                
                conn_parent = QTreeWidgetItem(parent, ['%s_%s'%(cr[0], cr[1]), 
                                                       '%.3f'%cr[2] if cr[2] != 0 else '', 
                                                       '%.3f'%cr[3], 
                                                       '%.3f'%cr[4],
                                                       load_desc]) 
                for infl_dict in damage_report.get('infls', {}):
                    QTreeWidgetItem(conn_parent, ['%.3f(%s) = %.3f(i) * %.3f(area) * %.3f(pz)' % (infl_dict['load'], 
                                                                                                  infl_dict['name'],
                                                                                                  infl_dict['infl'],
                                                                                                  infl_dict['area'],
                                                                                                  infl_dict['pz'])])
        self.ui.connectionResults.resizeColumnToContents(1)
        self.ui.connectionResults.resizeColumnToContents(2)
        self.ui.connectionResults.resizeColumnToContents(3)
        self.ui.connectionResults.resizeColumnToContents(4)
        header_view = self.ui.connectionResults.header()
        header_view.resizeSection(0, 350)
                            
    def open_scenario(self):
        settings = QSettings()
        # Set the path to the default
        scenario_path = SCENARIOS_DIR
        if settings.contains("ScenarioFolder"):
            # we have a saved scenario path so use that
            scenario_path = unicode(settings.value("ScenarioFolder").toString())
<<<<<<< HEAD

        filename = QFileDialog.getOpenFileName(self, "Scenarios", scenario_path, "Scenarios (*.cfg)")
        config_file = '%s' % (filename)
        if os.path.isfile(config_file):
            self.file_load(config_file)
            settings.setValue("ScenarioFolder", QVariant(QString(os.path.dirname(config_file))))
        else:
            msg = 'Unable to load scenario: {}\nFile not found.'.format(config_file)
            QMessageBox.warning(self, "VAWS Program Warning", unicode(msg))

    def save_scenario(self):
        self.update_config_from_ui()
        self.cfg.save_config()
        self.ui.statusbar.showMessage('Saved to file %s' % self.cfg.cfg_file)
        self.update_ui_from_config()
        
    def save_as_scenario(self):
        self.update_config_from_ui()
        current_parent, _ = os.path.split(self.cfg.path_cfg)

        fname = unicode(QFileDialog.getSaveFileName(self, "VAWS - Save Scenario",
                                                    current_parent, CONFIG_TEMPL))
=======
        self.filename = QFileDialog.getOpenFileName(self, "Scenarios", scenario_path, "Scenarios (*.csv)")
        if os.path.isfile(self.filename):
            fname = '{}'.format(self.filename)
            self.file_load(fname)
            settings.setValue("ScenarioFolder", QVariant(QString(os.path.dirname(fname))))
            
    def saveScenario(self):
        if self.filename is None:
            self.saveAsScenario()
            self.ui.statusbar.showMessage('Saved as file {}'.format(self.filename))
        else:
            self.updateScenarioFromUI()
            self.fileSave()
            self.ui.statusbar.showMessage('Saved to file {}'.format(self.filename))
        self.updateUIFromScenario()
        
    def saveAsScenario(self):
        self.updateScenarioFromUI()
        fname = self.filename if self.filename is not None else "."
        fname = unicode(QFileDialog.getSaveFileName(self, "VAWS - Save Scenario", fname, "Scenarios (*.csv)"))
>>>>>>> 2a453aae
        if len(fname) > 0:
            if "." not in fname:
                fname += ".cfg"
            # check we have a directory for the scenario
            path_cfg, file_suffix_name = os.path.split(fname)
            file_name, ext = os.path.splitext(file_suffix_name)
            if file_name not in path_cfg:
                # we need to create a directory for the scenario
                path_cfg = os.path.join(path_cfg, file_name)

            if not os.path.isdir(path_cfg):
                os.mkdir(path_cfg)

            if not os.path.isdir(os.path.join(path_cfg, INPUT_DIR)):
                default_input = os.path.join(self.cfg.path_cfg, INPUT_DIR)
                shutil.copytree(default_input,
                                os.path.join(path_cfg, INPUT_DIR))

            settings = QSettings()
            settings.setValue("ScenarioFolder", QVariant(QString(path_cfg)))
            self.cfg.path_cfg = path_cfg
            self.cfg.cfg_file = os.path.join(path_cfg, file_suffix_name)

            self.cfg.save_config()
            self.update_ui_from_config()
        else:
            msg = 'No scenario name entered. Action cancelled'
            QMessageBox.warning(self, "VAWS Program Warning", unicode(msg))

    def set_scenario(self, s=None):
        if s:
            self.cfg = s

        self.update_ui_from_config()

        self.statusBar().showMessage('Ready')

    def closeEvent(self, event):
        if self.okToContinue():
            if self.cfg.cfg_file and QFile.exists(self.cfg.cfg_file):
                settings = QSettings()
                filename = QVariant(QString(self.cfg.cfg_file))
                settings.setValue("LastFile", filename)
            self.storeSizePosToSettings()
        else:
            event.ignore()
        
    def update_ui_from_config(self):
        if self.cfg:
            self.statusBar().showMessage('Updating', 1000)

            # Scenario
            self.ui.numHouses.setText('{:d}'.format(self.cfg.no_sims))
            self.ui.houseName.setCurrentIndex(self.ui.houseName.findText(self.cfg.house_name))
            self.ui.terrainCategory.setCurrentIndex(
                    self.ui.terrainCategory.findText(self.cfg.terrain_category))
            self.ui.regionalShielding.setText('{:.1f}'.format(
                self.cfg.regional_shielding_factor))
            self.ui.windMin.setValue(self.cfg.wind_speed_min)
            self.ui.windMax.setValue(self.cfg.wind_speed_max)
            self.ui.windSteps.setValue(self.cfg.wind_speed_steps)
            self.ui.windDirection.setCurrentIndex(self.cfg.wind_dir_index)

            # Debris
<<<<<<< HEAD
            self.ui.debrisRegion.setCurrentIndex(
                self.ui.debrisRegion.findText(self.cfg.region_name))

            if self.cfg.source_items:
                self.ui.sourceItems.setValue(self.cfg.source_items)
            if self.cfg.building_spacing:
=======
            self.ui.debris.setChecked(self.cfg.flags.get('debris'))
            if self.cfg.flags['debris']:
                self.ui.debrisRegion.setCurrentIndex(
                    self.ui.debrisRegion.findText(self.cfg.region_name))
>>>>>>> 2a453aae
                self.ui.buildingSpacing.setCurrentIndex(
                    self.ui.buildingSpacing.findText(
                        '{:.1f}'.format(self.cfg.building_spacing)))
                self.ui.sourceItems.setValue(self.cfg.source_items)
                self.ui.debrisRadius.setValue(self.cfg.debris_radius)
                self.ui.debrisAngle.setValue(self.cfg.debris_angle)
                self.ui.flighttimeMean.setText(
                    '{:.3f}'.format(self.cfg.flight_time_mean))
                self.ui.flighttimeStddev.setText(
                    '{:.3f}'.format(self.cfg.flight_time_stddev))
                self.ui.staggeredDebrisSources.setChecked(
                    self.cfg.flags.get('debris_staggered_sources'))

            # options
            self.ui.redV.setValue(self.cfg.red_v)
            self.ui.blueV.setValue(self.cfg.blue_v)
            self.ui.seedRandom.setChecked(self.cfg.flags.get('random_seed'))
            self.ui.diffShielding.setChecked(self.cfg.flags.get('diff_shielding'))
            self.ui.waterIngress.setChecked(self.cfg.flags.get('water_ingress'))

            self.ui.fitLognormalCurve.setChecked(self.cfg.flags.get('vul_fit_log'))
            # self.ui.distribution.setChecked(self.cfg.flags.get('dmg_distribute'))
            self.ui.actionRun.setEnabled(True)
            # self.ui.debrisExtension.setText('%f' % self.cfg.debris_extension)

            self.ui.constructionEnabled.setChecked(self.cfg.flags.get('construction_levels'))

            prob, mf, cf = self.cfg.getConstructionLevel('low')
            self.ui.lowProb.setValue(float(prob))
            self.ui.lowMean.setValue(float(mf))
            self.ui.lowCov.setValue(float(cf))

            prob, mf, cf = self.cfg.getConstructionLevel('medium')
            self.ui.mediumProb.setValue(float(prob))
            self.ui.mediumMean.setValue(float(mf))
            self.ui.mediumCov.setValue(float(cf))

            prob, mf, cf = self.cfg.getConstructionLevel('high')
            self.ui.highProb.setValue(float(prob))
            self.ui.highMean.setValue(float(mf))
            self.ui.highCov.setValue(float(cf))
            
            self.ui.slight.setValue(self.cfg.fragility_thresholds.loc['slight', 'threshold'])
            self.ui.medium.setValue(self.cfg.fragility_thresholds.loc['medium', 'threshold'])
            self.ui.severe.setValue(self.cfg.fragility_thresholds.loc['severe', 'threshold'])
            self.ui.complete.setValue(self.cfg.fragility_thresholds.loc['complete', 'threshold'])

            self.update_house_panel()

            if self.cfg.cfg_file:
                self.statusBarScenarioLabel.setText('Scenario: %s' % (os.path.basename(self.cfg.cfg_file)))
        else:
            self.statusBarScenarioLabel.setText('Scenario: None')
        
    def update_config_from_ui(self):
        new_cfg = self.cfg

        # Scenario section
        new_cfg.no_sims = int(self.ui.numHouses.text())
        # new_cfg.house_name = (unicode(self.ui.houseName.currentText()))
        new_cfg.terrain_category = unicode(self.ui.terrainCategory.currentText())
        new_cfg.regional_shielding_factor = float(unicode(self.ui.regionalShielding.text()))
        new_cfg.wind_speed_min = self.ui.windMin.value()
        new_cfg.wind_speed_max = self.ui.windMax.value()
        new_cfg.wind_speed_steps = self.ui.windSteps.value()
        new_cfg.wind_dir_index = self.ui.windDirection.currentIndex()

        # Debris section
        new_cfg.set_region_name(unicode(self.ui.debrisRegion.currentText()))
        new_cfg.flags['plot_fragility'] = True
        new_cfg.flags['plot_vul'] = True
        new_cfg.flags['random_seed'] = self.ui.seedRandom.isChecked()
        # new_cfg.flags['vul_fit_log'] = self.ui.fitLognormalCurve.isChecked())
        new_cfg.flags['water_ingress'] = self.ui.waterIngress.isChecked()
        # new_cfg.flags['dmg_distribute', self.ui.distribution.isChecked())
        new_cfg.flags['diff_shielding'] = self.ui.diffShielding.isChecked()
        new_cfg.flags['debris'] = self.ui.debris.isChecked()
        new_cfg.flags['debris_staggered_sources'] = self.ui.staggeredDebrisSources.isChecked()
        new_cfg.flags['construction_levels'] = self.ui.constructionEnabled.isChecked()
        new_cfg.source_items = self.ui.sourceItems.value()
        new_cfg.building_spacing = float(unicode(self.ui.buildingSpacing.currentText()))
        new_cfg.debris_radius = self.ui.debrisRadius.value()
        new_cfg.debris_angle = self.ui.debrisAngle.value()
        # new_cfg.debris_extension = float(self.ui.debrisExtension.text())
        new_cfg.flight_time_mean = float(unicode(self.ui.flighttimeMean.text()))
        new_cfg.flight_time_stddev = float(unicode(self.ui.flighttimeStddev.text()))

        new_cfg.flight_time_log_mu, new_cfg.flight_time_log_std = \
            compute_logarithmic_mean_stddev(new_cfg.flight_time_mean,
                                                  new_cfg.flight_time_stddev)

        new_cfg.red_v = float(unicode(self.ui.redV.value()))
        new_cfg.blue_v = float(unicode(self.ui.blueV.value()))
        
        new_cfg.setConstructionLevel('low',
                                float(unicode(self.ui.lowProb.value())), 
                                float(unicode(self.ui.lowMean.value())), 
                                float(unicode(self.ui.lowCov.value())))
        new_cfg.setConstructionLevel('medium',
                                float(unicode(self.ui.mediumProb.value())), 
                                float(unicode(self.ui.mediumMean.value())), 
                                float(unicode(self.ui.mediumCov.value())))
        new_cfg.setConstructionLevel('high',
                                float(unicode(self.ui.highProb.value())), 
                                float(unicode(self.ui.highMean.value())), 
                                float(unicode(self.ui.highCov.value())))
        
        new_cfg.fragility_thresholds['slight'] = float(self.ui.slight.value())
        new_cfg.fragility_thresholds['medium'] = float(self.ui.medium.value())
        new_cfg.fragility_thresholds['severe'] = float(self.ui.severe.value())
        new_cfg.fragility_thresholds['complete'] = float(self.ui.complete.value())

        for irow, (index, ctg) in enumerate(self.cfg.df_groups.iterrows()):

            cellWidget = self.ui.connGroups.cellWidget(irow, 4)
            new_cfg.flags['conn_type_group_{}'.format(index)] = True \
                if cellWidget.checkState() == Qt.Checked else False

        self.dirty_scenario = new_cfg != self.cfg
        if self.dirty_scenario:
            self.set_scenario(new_cfg)
        
    def file_load(self, fname):
        try:
            self.cfg = Config(fname)
            self.set_scenario(self.cfg)
        except Exception as excep:
            logging.exception("Loading configuration caused exception")

            msg = 'Unable to load previous scenario: %s\nCreating new scenario.' % fname
            QMessageBox.warning(self, "VAWS Program Warning", unicode(msg))

    def okToContinue(self):
        self.update_config_from_ui()
        if self.dirty_scenario:
            reply = QMessageBox.question(self,
                                         "WindSim - Unsaved Changes",
                                         "Save unsaved changes?",
                                         QMessageBox.Yes | QMessageBox.No |
                                         QMessageBox.Cancel)
            if reply == QMessageBox.Cancel:
                return False
            elif reply == QMessageBox.Yes:
                self.save_scenario()
        return True
    
    def testDebrisSettings(self):
        self.update_config_from_ui()
        mgr = debris.DebrisManager(self.cfg.house,
                                  self.cfg.region,
                                  self.cfg.wind_speed_min, self.cfg.wind_speed_max, self.cfg.wind_speed_steps,
                                  self.cfg.getOpt_DebrisStaggeredSources(),
                                  self.cfg.debris_radius,
                                  self.cfg.debris_angle, 
                                  self.cfg.debris_extension,
                                  self.cfg.building_spacing,
                                  self.cfg.source_items,
                                  self.cfg.flighttime_mean,
                                  self.cfg.flighttime_stddev)
        
        v, ok = QInputDialog.getInteger(self, "Debris Test", "Wind Speed (m/s):", 50, 10, 200)
        if ok:
            mgr.set_wind_direction_index(self.cfg.getWindDirIndex())
            mgr.run(v, True)
            mgr.render(v)
    
    def testConstructionLevels(self):
        self.update_config_from_ui()
        items = []
        for ctype in self.cfg.house.conn_types:
            items.append(ctype.connection_type) 
        selected_ctype, ok = QInputDialog.getItem(self, "Construction Test", "Connection Type:", items, 0, False)
        if ok:
            import matplotlib.pyplot as plt
            for ctype in self.cfg.house.conn_types:
                if ctype.connection_type == selected_ctype:
                    
                    fig = plt.figure()
                    ax = fig.add_subplot(111)
                    x = []
                    n = 50000
                    for i in xrange(n):
                        level, mean_factor, cov_factor = self.cfg.sampleConstructionLevel()
                        rv = ctype.sample_strength(mean_factor, cov_factor)
                        x.append(rv)
                        
                    ax.hist(x, 50, normed=1, facecolor='green', alpha=0.75)
                    fig.canvas.draw()
                    plt.show()    


def run_gui():
    parser = process_commandline()

    (options, args) = parser.parse_args()

    if not options.config_filename:
        settings = QSettings()
        if settings.contains("LastFile"):
            initial_scenario = unicode(settings.value("LastFile").toString())
        else:
            initial_scenario = DEFAULT_SCENARIO

        initial_config = Config(cfg_file=initial_scenario)

    else:
        initial_config = Config(cfg_file=options.config_filename)

    if options.verbose:
        file_logger = os.path.join(initial_config.output_path, 'log.txt')
        set_logger(file_logger, options.verbose)

    app = QApplication(sys.argv)
    app.setOrganizationName("Geoscience Australia")
    app.setOrganizationDomain("ga.gov.au")
    app.setApplicationName("WindSim")
    splash_image = QPixmap()

    source_dir = os.path.dirname(__file__)
    splash_file = os.path.join(source_dir, 'images/splash/splash.png')
    if not splash_image.load(splash_file):
        raise Exception('Could not load splash image')

    app.processEvents()

    global my_app
    my_app = MyForm(init_scenario=initial_config)

    splash = QSplashScreen(my_app, splash_image)
    splash.show()

    my_app.show()

    time.sleep(5)
    splash.finish(my_app)
    sys.exit(app.exec_())


if __name__ == '__main__':
    run_gui()


<|MERGE_RESOLUTION|>--- conflicted
+++ resolved
@@ -87,13 +87,9 @@
         self.dirty_conntypes = False        # means connection_types have been modified
         self.has_run = False
         self.initSizePosFromSettings()
-<<<<<<< HEAD
-        self.connect(self.ui.actionOpen_Scenario, SIGNAL("triggered()"), self.open_scenario)
-=======
 
         # top panel
         self.connect(self.ui.actionOpen_Scenario, SIGNAL("triggered()"), self.openScenario)
->>>>>>> 2a453aae
         self.connect(self.ui.actionRun, SIGNAL("triggered()"), self.runScenario)
         self.connect(self.ui.actionStop, SIGNAL("triggered()"), self.stopScenario)
         self.connect(self.ui.actionSave_Scenario, SIGNAL("triggered()"), self.save_scenario)
@@ -638,7 +634,6 @@
         if settings.contains("ScenarioFolder"):
             # we have a saved scenario path so use that
             scenario_path = unicode(settings.value("ScenarioFolder").toString())
-<<<<<<< HEAD
 
         filename = QFileDialog.getOpenFileName(self, "Scenarios", scenario_path, "Scenarios (*.cfg)")
         config_file = '%s' % (filename)
@@ -661,28 +656,6 @@
 
         fname = unicode(QFileDialog.getSaveFileName(self, "VAWS - Save Scenario",
                                                     current_parent, CONFIG_TEMPL))
-=======
-        self.filename = QFileDialog.getOpenFileName(self, "Scenarios", scenario_path, "Scenarios (*.csv)")
-        if os.path.isfile(self.filename):
-            fname = '{}'.format(self.filename)
-            self.file_load(fname)
-            settings.setValue("ScenarioFolder", QVariant(QString(os.path.dirname(fname))))
-            
-    def saveScenario(self):
-        if self.filename is None:
-            self.saveAsScenario()
-            self.ui.statusbar.showMessage('Saved as file {}'.format(self.filename))
-        else:
-            self.updateScenarioFromUI()
-            self.fileSave()
-            self.ui.statusbar.showMessage('Saved to file {}'.format(self.filename))
-        self.updateUIFromScenario()
-        
-    def saveAsScenario(self):
-        self.updateScenarioFromUI()
-        fname = self.filename if self.filename is not None else "."
-        fname = unicode(QFileDialog.getSaveFileName(self, "VAWS - Save Scenario", fname, "Scenarios (*.csv)"))
->>>>>>> 2a453aae
         if len(fname) > 0:
             if "." not in fname:
                 fname += ".cfg"
@@ -747,19 +720,10 @@
             self.ui.windDirection.setCurrentIndex(self.cfg.wind_dir_index)
 
             # Debris
-<<<<<<< HEAD
-            self.ui.debrisRegion.setCurrentIndex(
-                self.ui.debrisRegion.findText(self.cfg.region_name))
-
-            if self.cfg.source_items:
-                self.ui.sourceItems.setValue(self.cfg.source_items)
-            if self.cfg.building_spacing:
-=======
             self.ui.debris.setChecked(self.cfg.flags.get('debris'))
             if self.cfg.flags['debris']:
                 self.ui.debrisRegion.setCurrentIndex(
                     self.ui.debrisRegion.findText(self.cfg.region_name))
->>>>>>> 2a453aae
                 self.ui.buildingSpacing.setCurrentIndex(
                     self.ui.buildingSpacing.findText(
                         '{:.1f}'.format(self.cfg.building_spacing)))
