--- conflicted
+++ resolved
@@ -1,288 +1,283 @@
-'''
-    output.py - output module, postprocess and plot display engine
-'''
-<<<<<<< HEAD
-from matplotlib import cm, mpl
-from vaws import version, zone, house
-=======
-from matplotlib import cm
-import matplotlib as mpl
-from core import version, zone, house
->>>>>>> cf0f881e
-mplDict = None
-        
-
-def hookupWidget(mpldict):
-    global mplDict
-    mplDict = mpldict
-    mplDict['vulnerability'].axes.hold(True)
-    mplDict['fragility'].axes.hold(True)
-
-class PlotFlyoverCallback(object):
-    def __init__(self, axes, data, statusbar, num_cols, num_rows):
-        self.axes = axes
-        self.data = data
-        self.statusbar = statusbar
-        self.num_rows = num_rows
-        self.num_cols = num_cols
-        
-    def __call__(self, event):
-        if event.inaxes != self.axes: 
-            return
-        col = int(event.xdata+0.5)
-        if col > self.num_cols-1: 
-            return
-        row = int(event.ydata+0.5)
-        if row > self.num_rows-1: 
-            return
-        locStr = 'Average damage @ %.3f m/sec for Zone %s' % (self.data[row,col], zone.getZoneLocFromGrid(col, row))
-        self.statusbar.showMessage(locStr)
-
-class PlotClickCallback(object):
-    def __init__(self, figure, axes, plotKey, owner, aHouse, walldir=None):
-        self.figure = figure
-        self.axes = axes
-        self.plotKey = plotKey
-        self.house = aHouse
-        self.owner = owner
-        self.walldir = walldir
-        self.selected, = axes.plot([0], [0], 'ws', ms=12, alpha=1.0, visible=False, markeredgecolor='black', markeredgewidth=2)
-        
-    def select(self, col, row):
-        self.selected.set_visible(True)
-        self.selected.set_data(col, row)
-        self.figure.canvas.draw()
-        
-    def __call__(self, event):
-        if event.inaxes != self.axes: 
-            return
-        
-        col = int(event.xdata+0.5)
-        row = int(event.ydata+0.5)
-        
-        mplDict['south'].selected.set_visible(False)
-        mplDict['north'].selected.set_visible(False)
-        mplDict['east'].selected.set_visible(False)
-        mplDict['west'].selected.set_visible(False)
-        
-        self.select(col, row)
-    
-        zoneLoc = zone.getZoneLocFromGrid(col, row)
-        
-        if self.walldir is not None:
-            if self.walldir == 'south':
-                zoneLoc = 'WS%s' % (zoneLoc)
-            elif self.walldir == 'north':
-                zoneLoc = 'WN%s' % (zoneLoc)
-            elif self.walldir == 'east':
-                zoneLoc = 'WE%d%d' % (col+2, row+1)
-            elif self.walldir == 'west':
-                zoneLoc = 'WW%d%d' % (col+2, row+1)
-        
-        self.owner.onSelectZone(zoneLoc)
-        
-        if zoneLoc in house.zoneByLocationMap:    
-            z = house.zoneByLocationMap[zoneLoc]         
-            self.owner.onZoneSelected(z, self.plotKey)
-   
-            ctg = house.ctgMap[self.plotKey]
-            for c in z.located_conns:
-                if c.ctype.group.id == ctg.id:
-                    self.owner.onSelectConnection(c.connection_name)
-                    break
-            
-
-def plot_wall_damage_show(plotKey, 
-                          wall_south_V, 
-                          wall_north_V,
-                          wall_west_V,  
-                          wall_east_V, 
-                          num_major_cols, num_major_rows,
-                          num_minor_cols, num_minor_rows, 
-                          v_min, v_max):    
-
-    # add the legend colorbar axes to base of plot
-    fig = mplDict[plotKey].figure
-    fig.clf()
-    fig.canvas.draw()
-    left = 0.1
-    bottom = left
-    width = (1.0 - left*2.0)
-    height = 0.05
-    axLegend = fig.add_axes([left, bottom, width, height])
-    cmap = mpl.cm.jet_r
-    norm = mpl.colors.Normalize(vmin=v_min, vmax=v_max)
-    cb1 = mpl.colorbar.ColorbarBase(axLegend, cmap=cmap, norm=norm, orientation='horizontal')
-    cb1.set_label('Wind Speed')
-
-    # setup south ticks
-    xticks = range(0, num_major_cols)
-    xticklabels = []
-    for tick in xticks:
-        base = 'WS'
-        letter = chr(ord('A')+tick)
-        xticklabels.append(base + letter)
-    yticks = range(0, num_major_rows)
-    yticklabels = range(1, num_major_rows+1)
-
-    # add the south wall
-    bottom = 0.2
-    height = 0.1
-    axPlot = fig.add_axes([left, bottom, width, height])
-    axPlot.imshow(wall_south_V, cmap=cm.jet_r, interpolation='nearest', origin='lower', vmin=v_min, vmax=v_max)
-    axPlot.set_yticks(yticks)
-    axPlot.set_yticklabels(yticklabels)
-    axPlot.set_xticks(xticks)
-    axPlot.set_xticklabels(xticklabels)
-    mplDict['south'] = PlotClickCallback(fig, axPlot, plotKey, mplDict['owner'], mplDict['house'], 'south')
-    fig.canvas.mpl_connect('motion_notify_event', PlotFlyoverCallback(axPlot, wall_south_V, mplDict['statusbar'], num_major_cols, num_major_rows))
-    fig.canvas.mpl_connect('button_press_event', mplDict['south'])
-    
-    # setup north ticks
-    xticklabels = []
-    for tick in xticks:
-        base = 'WN'
-        letter = chr(ord('A')+tick)
-        xticklabels.append(base + letter)
-        
-    # add the north wall
-    bottom = 0.8
-    height = 0.1
-    axPlot = fig.add_axes([left, bottom, width, height])
-    axPlot.imshow(wall_north_V, cmap=cm.jet_r, interpolation='nearest', origin='lower', vmin=v_min, vmax=v_max)
-    axPlot.set_yticks(yticks)
-    axPlot.set_yticklabels(yticklabels)
-    axPlot.set_xticks(xticks)
-    axPlot.set_xticklabels(xticklabels)
-    mplDict['north'] = PlotClickCallback(fig, axPlot, plotKey, mplDict['owner'], mplDict['house'], 'north')
-    fig.canvas.mpl_connect('motion_notify_event', PlotFlyoverCallback(axPlot, wall_north_V, mplDict['statusbar'], num_major_cols, num_major_rows))
-    fig.canvas.mpl_connect('button_press_event', mplDict['north'])
-    
-    # setup west ticks
-    xticks = range(0, num_minor_cols)
-    xticklabels = []
-    for tick in xticks:
-        xticklabels.append('WW%d' % (tick+2))
-    yticks = range(0, num_minor_rows)
-    yticklabels = range(1, num_minor_rows+1)
-
-    # add the west wall
-    bottom = 0.4
-    height = 0.1
-    axPlot = fig.add_axes([left, bottom, width, height])
-    axPlot.imshow(wall_west_V, cmap=cm.jet_r, interpolation='nearest', origin='lower', vmin=v_min, vmax=v_max)
-    axPlot.set_yticks(yticks)
-    axPlot.set_yticklabels(yticklabels)
-    axPlot.set_xticks(xticks)
-    axPlot.set_xticklabels(xticklabels)
-    mplDict['west'] = PlotClickCallback(fig, axPlot, plotKey, mplDict['owner'], mplDict['house'], 'west')
-    fig.canvas.mpl_connect('motion_notify_event', PlotFlyoverCallback(axPlot, wall_west_V, mplDict['statusbar'], num_minor_cols, num_minor_rows))
-    fig.canvas.mpl_connect('button_press_event', mplDict['west'])
-    
-    # setup east ticks
-    xticklabels = []
-    for tick in xticks:
-        xticklabels.append('WE%d' % (tick+2))
-    
-    # add the east wall
-    bottom = 0.6
-    height = 0.1
-    axPlot = fig.add_axes([left, bottom, width, height])
-    axPlot.imshow(wall_east_V, cmap=cm.jet_r, interpolation='nearest', origin='lower', vmin=v_min, vmax=v_max)
-    axPlot.set_yticks(yticks)
-    axPlot.set_yticklabels(yticklabels)
-    axPlot.set_xticks(xticks)
-    axPlot.set_xticklabels(xticklabels)
-    mplDict['east'] = PlotClickCallback(fig, axPlot, plotKey, mplDict['owner'], mplDict['house'], 'east')
-    fig.canvas.mpl_connect('motion_notify_event', PlotFlyoverCallback(axPlot, wall_east_V, mplDict['statusbar'], num_minor_cols, num_minor_rows))
-    fig.canvas.mpl_connect('button_press_event', mplDict['east'])
-    
-    fig.canvas.draw()    
-    
-
-def plot_damage_show(plotKey, v_damaged_at, numCols, numRows, v_min, v_max):    
-    xticks = range(0, numCols)
-    xticklabels = []
-    for tick in xticks:
-        xticklabels.append(chr(ord('A')+tick))
-    yticks = range(0, numRows)
-    yticklabels = range(1, numRows+1)
-
-    # add the legend colorbar axes
-    fig = mplDict[plotKey].figure
-    fig.clf()
-    fig.canvas.draw()
-    left = 0.1
-    bottom = left
-    width = (1.0 - left*2.0)
-    height = 0.05
-    axLegend = fig.add_axes([left, bottom, width, height])
-    cmap = mpl.cm.jet_r
-    norm = mpl.colors.Normalize(vmin=v_min, vmax=v_max)
-    cb1 = mpl.colorbar.ColorbarBase(axLegend, cmap=cmap, norm=norm, orientation='horizontal')
-    cb1.set_label('Wind Speed')
-
-    # add the heatmap
-    left = 0.1
-    bottom = 0.2
-    width = (1.0 - left*2.0)
-    height = 0.75
-    axPlot = fig.add_axes([left, bottom, width, height])
-    axPlot.imshow(v_damaged_at, cmap=cm.jet_r, interpolation='nearest', origin='lower', vmin=v_min, vmax=v_max)
-    axPlot.set_yticks(yticks)
-    axPlot.set_yticklabels(yticklabels)
-    axPlot.set_xticks(xticks)
-    axPlot.set_xticklabels(xticklabels)
-    axPlot.set_title('Wind Speed Damaged At Heatmap')
-    axPlot.format_coord = format_coord
-    
-    fig.canvas.mpl_connect('motion_notify_event', PlotFlyoverCallback(axPlot, v_damaged_at, mplDict['statusbar'], numCols, numRows))
-    fig.canvas.mpl_connect('button_press_event', PlotClickCallback(fig, axPlot, plotKey, mplDict['owner'], mplDict['house']))
-    fig.canvas.draw()    
-
-
-def plot_wind_event_damage(v, di):
-    mplDict['vulnerability'].axes.scatter(v, di, s=8, marker='+', label='_nolegend_')
-
-
-def plot_wind_event_mean(v, di):
-    mplDict['vulnerability'].axes.scatter(v, di, s=20, c='r', marker='o', label="Means")
-
-
-def plot_fitted_curve(v, di, label="Fitted Curve", alpha=1.0, col='b'):
-    mplDict['vulnerability'].axes.plot(v, di, label=label, alpha=alpha, c=col)
-
-
-def plot_model_curve(v, di, label="Model Curve"):
-    mplDict['vulnerability'].axes.plot(v, di, label=label)
-
-
-def plot_wind_event_show(num_iters, Vmin, Vmax, output_folder):
-    mplDict['vulnerability'].axes.set_title('Vulnerability Curve (n = %d)' % (num_iters))
-    mplDict['vulnerability'].axes.set_xlabel('Impact Wind speed (m/s)')
-    mplDict['vulnerability'].axes.set_ylabel('Damage Index')
-    mplDict['vulnerability'].axes.set_xlim((Vmin, Vmax))
-    mplDict['vulnerability'].axes.set_ylim((0.0, 1.1))
-    mplDict['vulnerability'].axes.figure.canvas.draw()
-    
-
-def plot_fragility_curve(v, fl, label, alpha=1.0, col='b'):
-    mplDict['fragility'].axes.plot(v, fl, label=label, c=col, alpha=alpha)
-
-
-def plot_fragility_show(num_iters, Vmin, Vmax, output_folder):
-    mplDict['fragility'].axes.set_title('Fragility Curve (n = %d)' % num_iters)
-    mplDict['fragility'].axes.set_xlabel('Impact Wind speed (m/s)')
-    mplDict['fragility'].axes.set_ylabel('Probability of Damage State')
-    mplDict['fragility'].axes.set_xlim((Vmin, Vmax))
-    mplDict['fragility'].axes.set_ylim((0.0, 1.0))
-    legend = mplDict['fragility'].axes.legend(loc=2, fancybox=True, shadow=True)
-    for ltxt in legend.get_texts():
-        ltxt.set_fontsize('small')
-    mplDict['fragility'].axes.figure.canvas.draw()
-
-
-def format_coord(x, y):
-    col = int(x+0.5)
-    row = int(y+0.5)
-    return zone.getZoneLocFromGrid(col, row)
+'''
+    output.py - output module, postprocess and plot display engine
+'''
+from matplotlib import cm
+import matplotlib as mpl
+from vaws import version, zone, house
+mplDict = None
+        
+
+def hookupWidget(mpldict):
+    global mplDict
+    mplDict = mpldict
+    mplDict['vulnerability'].axes.hold(True)
+    mplDict['fragility'].axes.hold(True)
+
+class PlotFlyoverCallback(object):
+    def __init__(self, axes, data, statusbar, num_cols, num_rows):
+        self.axes = axes
+        self.data = data
+        self.statusbar = statusbar
+        self.num_rows = num_rows
+        self.num_cols = num_cols
+        
+    def __call__(self, event):
+        if event.inaxes != self.axes: 
+            return
+        col = int(event.xdata+0.5)
+        if col > self.num_cols-1: 
+            return
+        row = int(event.ydata+0.5)
+        if row > self.num_rows-1: 
+            return
+        locStr = 'Average damage @ %.3f m/sec for Zone %s' % (self.data[row,col], zone.getZoneLocFromGrid(col, row))
+        self.statusbar.showMessage(locStr)
+
+class PlotClickCallback(object):
+    def __init__(self, figure, axes, plotKey, owner, aHouse, walldir=None):
+        self.figure = figure
+        self.axes = axes
+        self.plotKey = plotKey
+        self.house = aHouse
+        self.owner = owner
+        self.walldir = walldir
+        self.selected, = axes.plot([0], [0], 'ws', ms=12, alpha=1.0, visible=False, markeredgecolor='black', markeredgewidth=2)
+        
+    def select(self, col, row):
+        self.selected.set_visible(True)
+        self.selected.set_data(col, row)
+        self.figure.canvas.draw()
+        
+    def __call__(self, event):
+        if event.inaxes != self.axes: 
+            return
+        
+        col = int(event.xdata+0.5)
+        row = int(event.ydata+0.5)
+        
+        mplDict['south'].selected.set_visible(False)
+        mplDict['north'].selected.set_visible(False)
+        mplDict['east'].selected.set_visible(False)
+        mplDict['west'].selected.set_visible(False)
+        
+        self.select(col, row)
+    
+        zoneLoc = zone.getZoneLocFromGrid(col, row)
+        
+        if self.walldir is not None:
+            if self.walldir == 'south':
+                zoneLoc = 'WS%s' % (zoneLoc)
+            elif self.walldir == 'north':
+                zoneLoc = 'WN%s' % (zoneLoc)
+            elif self.walldir == 'east':
+                zoneLoc = 'WE%d%d' % (col+2, row+1)
+            elif self.walldir == 'west':
+                zoneLoc = 'WW%d%d' % (col+2, row+1)
+        
+        self.owner.onSelectZone(zoneLoc)
+        
+        if zoneLoc in house.zoneByLocationMap:    
+            z = house.zoneByLocationMap[zoneLoc]         
+            self.owner.onZoneSelected(z, self.plotKey)
+   
+            ctg = house.ctgMap[self.plotKey]
+            for c in z.located_conns:
+                if c.ctype.group.id == ctg.id:
+                    self.owner.onSelectConnection(c.connection_name)
+                    break
+            
+
+def plot_wall_damage_show(plotKey, 
+                          wall_south_V, 
+                          wall_north_V,
+                          wall_west_V,  
+                          wall_east_V, 
+                          num_major_cols, num_major_rows,
+                          num_minor_cols, num_minor_rows, 
+                          v_min, v_max):    
+
+    # add the legend colorbar axes to base of plot
+    fig = mplDict[plotKey].figure
+    fig.clf()
+    fig.canvas.draw()
+    left = 0.1
+    bottom = left
+    width = (1.0 - left*2.0)
+    height = 0.05
+    axLegend = fig.add_axes([left, bottom, width, height])
+    cmap = mpl.cm.jet_r
+    norm = mpl.colors.Normalize(vmin=v_min, vmax=v_max)
+    cb1 = mpl.colorbar.ColorbarBase(axLegend, cmap=cmap, norm=norm, orientation='horizontal')
+    cb1.set_label('Wind Speed')
+
+    # setup south ticks
+    xticks = range(0, num_major_cols)
+    xticklabels = []
+    for tick in xticks:
+        base = 'WS'
+        letter = chr(ord('A')+tick)
+        xticklabels.append(base + letter)
+    yticks = range(0, num_major_rows)
+    yticklabels = range(1, num_major_rows+1)
+
+    # add the south wall
+    bottom = 0.2
+    height = 0.1
+    axPlot = fig.add_axes([left, bottom, width, height])
+    axPlot.imshow(wall_south_V, cmap=cm.jet_r, interpolation='nearest', origin='lower', vmin=v_min, vmax=v_max)
+    axPlot.set_yticks(yticks)
+    axPlot.set_yticklabels(yticklabels)
+    axPlot.set_xticks(xticks)
+    axPlot.set_xticklabels(xticklabels)
+    mplDict['south'] = PlotClickCallback(fig, axPlot, plotKey, mplDict['owner'], mplDict['house'], 'south')
+    fig.canvas.mpl_connect('motion_notify_event', PlotFlyoverCallback(axPlot, wall_south_V, mplDict['statusbar'], num_major_cols, num_major_rows))
+    fig.canvas.mpl_connect('button_press_event', mplDict['south'])
+    
+    # setup north ticks
+    xticklabels = []
+    for tick in xticks:
+        base = 'WN'
+        letter = chr(ord('A')+tick)
+        xticklabels.append(base + letter)
+        
+    # add the north wall
+    bottom = 0.8
+    height = 0.1
+    axPlot = fig.add_axes([left, bottom, width, height])
+    axPlot.imshow(wall_north_V, cmap=cm.jet_r, interpolation='nearest', origin='lower', vmin=v_min, vmax=v_max)
+    axPlot.set_yticks(yticks)
+    axPlot.set_yticklabels(yticklabels)
+    axPlot.set_xticks(xticks)
+    axPlot.set_xticklabels(xticklabels)
+    mplDict['north'] = PlotClickCallback(fig, axPlot, plotKey, mplDict['owner'], mplDict['house'], 'north')
+    fig.canvas.mpl_connect('motion_notify_event', PlotFlyoverCallback(axPlot, wall_north_V, mplDict['statusbar'], num_major_cols, num_major_rows))
+    fig.canvas.mpl_connect('button_press_event', mplDict['north'])
+    
+    # setup west ticks
+    xticks = range(0, num_minor_cols)
+    xticklabels = []
+    for tick in xticks:
+        xticklabels.append('WW%d' % (tick+2))
+    yticks = range(0, num_minor_rows)
+    yticklabels = range(1, num_minor_rows+1)
+
+    # add the west wall
+    bottom = 0.4
+    height = 0.1
+    axPlot = fig.add_axes([left, bottom, width, height])
+    axPlot.imshow(wall_west_V, cmap=cm.jet_r, interpolation='nearest', origin='lower', vmin=v_min, vmax=v_max)
+    axPlot.set_yticks(yticks)
+    axPlot.set_yticklabels(yticklabels)
+    axPlot.set_xticks(xticks)
+    axPlot.set_xticklabels(xticklabels)
+    mplDict['west'] = PlotClickCallback(fig, axPlot, plotKey, mplDict['owner'], mplDict['house'], 'west')
+    fig.canvas.mpl_connect('motion_notify_event', PlotFlyoverCallback(axPlot, wall_west_V, mplDict['statusbar'], num_minor_cols, num_minor_rows))
+    fig.canvas.mpl_connect('button_press_event', mplDict['west'])
+    
+    # setup east ticks
+    xticklabels = []
+    for tick in xticks:
+        xticklabels.append('WE%d' % (tick+2))
+    
+    # add the east wall
+    bottom = 0.6
+    height = 0.1
+    axPlot = fig.add_axes([left, bottom, width, height])
+    axPlot.imshow(wall_east_V, cmap=cm.jet_r, interpolation='nearest', origin='lower', vmin=v_min, vmax=v_max)
+    axPlot.set_yticks(yticks)
+    axPlot.set_yticklabels(yticklabels)
+    axPlot.set_xticks(xticks)
+    axPlot.set_xticklabels(xticklabels)
+    mplDict['east'] = PlotClickCallback(fig, axPlot, plotKey, mplDict['owner'], mplDict['house'], 'east')
+    fig.canvas.mpl_connect('motion_notify_event', PlotFlyoverCallback(axPlot, wall_east_V, mplDict['statusbar'], num_minor_cols, num_minor_rows))
+    fig.canvas.mpl_connect('button_press_event', mplDict['east'])
+    
+    fig.canvas.draw()    
+    
+
+def plot_damage_show(plotKey, v_damaged_at, numCols, numRows, v_min, v_max):    
+    xticks = range(0, numCols)
+    xticklabels = []
+    for tick in xticks:
+        xticklabels.append(chr(ord('A')+tick))
+    yticks = range(0, numRows)
+    yticklabels = range(1, numRows+1)
+
+    # add the legend colorbar axes
+    fig = mplDict[plotKey].figure
+    fig.clf()
+    fig.canvas.draw()
+    left = 0.1
+    bottom = left
+    width = (1.0 - left*2.0)
+    height = 0.05
+    axLegend = fig.add_axes([left, bottom, width, height])
+    cmap = mpl.cm.jet_r
+    norm = mpl.colors.Normalize(vmin=v_min, vmax=v_max)
+    cb1 = mpl.colorbar.ColorbarBase(axLegend, cmap=cmap, norm=norm, orientation='horizontal')
+    cb1.set_label('Wind Speed')
+
+    # add the heatmap
+    left = 0.1
+    bottom = 0.2
+    width = (1.0 - left*2.0)
+    height = 0.75
+    axPlot = fig.add_axes([left, bottom, width, height])
+    axPlot.imshow(v_damaged_at, cmap=cm.jet_r, interpolation='nearest', origin='lower', vmin=v_min, vmax=v_max)
+    axPlot.set_yticks(yticks)
+    axPlot.set_yticklabels(yticklabels)
+    axPlot.set_xticks(xticks)
+    axPlot.set_xticklabels(xticklabels)
+    axPlot.set_title('Wind Speed Damaged At Heatmap')
+    axPlot.format_coord = format_coord
+    
+    fig.canvas.mpl_connect('motion_notify_event', PlotFlyoverCallback(axPlot, v_damaged_at, mplDict['statusbar'], numCols, numRows))
+    fig.canvas.mpl_connect('button_press_event', PlotClickCallback(fig, axPlot, plotKey, mplDict['owner'], mplDict['house']))
+    fig.canvas.draw()    
+
+
+def plot_wind_event_damage(v, di):
+    mplDict['vulnerability'].axes.scatter(v, di, s=8, marker='+', label='_nolegend_')
+
+
+def plot_wind_event_mean(v, di):
+    mplDict['vulnerability'].axes.scatter(v, di, s=20, c='r', marker='o', label="Means")
+
+
+def plot_fitted_curve(v, di, label="Fitted Curve", alpha=1.0, col='b'):
+    mplDict['vulnerability'].axes.plot(v, di, label=label, alpha=alpha, c=col)
+
+
+def plot_model_curve(v, di, label="Model Curve"):
+    mplDict['vulnerability'].axes.plot(v, di, label=label)
+
+
+def plot_wind_event_show(num_iters, Vmin, Vmax, output_folder):
+    mplDict['vulnerability'].axes.set_title('Vulnerability Curve (n = %d)' % (num_iters))
+    mplDict['vulnerability'].axes.set_xlabel('Impact Wind speed (m/s)')
+    mplDict['vulnerability'].axes.set_ylabel('Damage Index')
+    mplDict['vulnerability'].axes.set_xlim((Vmin, Vmax))
+    mplDict['vulnerability'].axes.set_ylim((0.0, 1.1))
+    mplDict['vulnerability'].axes.figure.canvas.draw()
+    
+
+def plot_fragility_curve(v, fl, label, alpha=1.0, col='b'):
+    mplDict['fragility'].axes.plot(v, fl, label=label, c=col, alpha=alpha)
+
+
+def plot_fragility_show(num_iters, Vmin, Vmax, output_folder):
+    mplDict['fragility'].axes.set_title('Fragility Curve (n = %d)' % num_iters)
+    mplDict['fragility'].axes.set_xlabel('Impact Wind speed (m/s)')
+    mplDict['fragility'].axes.set_ylabel('Probability of Damage State')
+    mplDict['fragility'].axes.set_xlim((Vmin, Vmax))
+    mplDict['fragility'].axes.set_ylim((0.0, 1.0))
+    legend = mplDict['fragility'].axes.legend(loc=2, fancybox=True, shadow=True)
+    for ltxt in legend.get_texts():
+        ltxt.set_fontsize('small')
+    mplDict['fragility'].axes.figure.canvas.draw()
+
+
+def format_coord(x, y):
+    col = int(x+0.5)
+    row = int(y+0.5)
+    return zone.getZoneLocFromGrid(col, row)